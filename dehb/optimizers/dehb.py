import numpy as np

from .de import DE


class DEHBBase():
    def __init__(self, cs=None, f=None, dimensions=None, mutation_factor=None,
                 crossover_prob=None, strategy=None, generations=None, min_budget=None,
                 max_budget=None, eta=None, min_clip=4, max_clip=None, **kwargs):
        # Benchmark related variables
        self.cs = cs
        if dimensions is None and self.cs is not None:
            self.dimensions = len(self.cs.get_hyperparameters())
        else:
            self.dimensions = dimensions
        self.f = f

        # DE related variables
        self.mutation_factor = mutation_factor
        self.crossover_prob = crossover_prob
        self.strategy = strategy
        self.generations = generations

        # Hyperband related variables
        self.min_budget = min_budget
        self.max_budget = max_budget
        self.eta = eta
        self.min_clip = min_clip
        self.max_clip = max_clip

        # Precomputing budget spacing and number of configurations for HB iterations
        self.max_SH_iter = None
        self.budgets = None
        if self.min_budget is not None and \
           self.max_budget is not None and \
           self.eta is not None:
            self.max_SH_iter = -int(np.log(self.min_budget / self.max_budget) / np.log(self.eta)) + 1
            self.budgets = self.max_budget * np.power(self.eta,
                                                     -np.linspace(start=self.max_SH_iter - 1,
                                                                  stop=0, num=self.max_SH_iter))
            # self.budgets = self.budgets.astype(int)

        # Miscellaneous
        self.output_path = kwargs['output_path'] if 'output_path' in kwargs else ''

        # Global trackers
        self.population = None
        self.fitness = None
        self.inc_score = np.inf
        self.inc_config = None
        self.history = []

    def reset(self):
        self.inc_score = np.inf
        self.inc_config = None
        self.population = None
        self.fitness = None
        self.history = []

    def init_population(self, pop_size=10):
        population = np.random.uniform(low=0.0, high=1.0, size=(pop_size, self.dimensions))
        return population

    def get_next_iteration(self, iteration):
        '''Computes the Successive Halving spacing

        Given the iteration index, computes the budget spacing to be used and
        the number of configurations to be used for the SH iterations.

        Parameters
        ----------
        iteration : int
            Iteration index
        clip : int, {1, 2, 3, ..., None}
            If not None, clips the minimum number of configurations to 'clip'

        Returns
        -------
        ns : array
        budgets : array
        '''
        # number of 'SH runs'
        s = self.max_SH_iter - 1 - (iteration % self.max_SH_iter)
        # budget spacing for this iteration
        budgets = self.budgets[(-s-1):]
        # number of configurations in that bracket
        n0 = int(np.floor((self.max_SH_iter)/(s+1)) * self.eta**s)
        ns = [max(int(n0*(self.eta**(-i))), 1) for i in range(s+1)]
        if self.min_clip is not None and self.max_clip is not None:
            ns = np.clip(ns, a_min=self.min_clip, a_max=self.max_clip)
        elif self.min_clip is not None:
            ns = np.clip(ns, a_min=self.min_clip, a_max=np.max(ns))

        return ns, budgets

    def f_objective(self):
        raise NotImplementedError("The function needs to be defined in the sub class.")

    def run(self):
        raise NotImplementedError("The function needs to be defined in the sub class.")


class DEHBV1(DEHBBase):
    '''Version 1.0 of DEHB

    Each DEHB iteration is initialized with a new random population.
    In each of the DEHB iteration, Successive Halving (SH) takes place where
        the number of SH iterations, budget spacing, number of configurations,
        are determined dynamically based on the iteration number.
        The top performing individuals are carried forward to the next higher budget.
    Each SH iteration in each DEHB iteration is evolved for a certain number of generations.
    '''
    def __init__(self, max_age=np.inf, **kwargs):
        super().__init__(**kwargs)
        self.max_age = max_age

    def run(self, iterations=1, verbose=False, debug=False):
        # Book-keeping variables
        traj = []
        runtime = []
        history = []

        # Performs DEHB iterations
        for iteration in range(iterations):
            # Retrieves SH budgets and number of configurations
            num_configs, budgets = self.get_next_iteration(iteration=iteration)
            if verbose:
                print('Iteration #{:>3}\n{}'.format(iteration, '-' * 15))
                print(num_configs, budgets, self.inc_score)

            # Sets budget and population size for first SH iteration
            pop_size = num_configs[0]
            budget = budgets[0]

            # Number of SH iterations in this DEHB iteration
            num_SH_iters = len(budgets)

            # Initializing DE object that will be used across this DEHB iteration
            # The DE object is initialized with the current pop_size and budget
            de = DE(cs=self.cs, f=self.f, dimensions=self.dimensions, pop_size=pop_size,
                    mutation_factor=self.mutation_factor, crossover_prob=self.crossover_prob,
                    strategy=self.strategy, budget=budget, max_age=self.max_age)

            # Warmstarting DE incumbent to be the global incumbent
            de.inc_score = self.inc_score
            de.inc_config = self.inc_config

            # Creating new population for current DEHB iteration
            de_traj, de_runtime, de_history = de.init_eval_pop(budget)
            traj.extend(de_traj)
            runtime.extend(de_runtime)
            history.extend(de_history)

            # Incorporating global incumbent into the new DE population
            if np.array_equal(de.inc_config, self.inc_config):
                # if new population has no better individual, randomly
                # replace an individual with the incumbent so far
                idx = np.random.choice(np.arange(len(de.population)))
                de.population[idx] = self.inc_config
                de.fitness[idx] = self.inc_score
                de.age[idx] = de.max_age
            else:
                # if new population has a better individual, update
                # the global incumbent and fitness
                self.inc_score = de.inc_score
                self.inc_config = de.inc_config

            # Successive Halving iterations
            for i_sh in range(num_SH_iters):
                # Repeating DE over entire population 'generations' times
                for gen in range(self.generations):
                    de_traj, de_runtime, de_history = de.evolve_generation(budget=budget,
                                                                           best=de.inc_config)
                    traj.extend(de_traj)
                    runtime.extend(de_runtime)
                    history.extend(de_history)

                    # killing/replacing parents that have not changed/has aged
                    # conditional on max_age not being set to inf
                    if self.max_age < np.inf:
                        if debug:
                            print("  Generation #{}: Ages -- {}".format(gen + 1, de.age))
                        de_traj, de_runtime, de_history = de.kill_aged_pop(budget, debug)
                        traj.extend(de_traj)
                        runtime.extend(de_runtime)
                        history.extend(de_history)

                # Updating global incumbent after each DE step
                self.inc_score = de.inc_score
                self.inc_config = de.inc_config

                # Retrieving budget, pop_size, population for the next SH iteration
                if i_sh < num_SH_iters - 1:  # when not final SH iteration
                    pop_size = num_configs[i_sh + 1]
                    budget = budgets[i_sh + 1]
                    # Selecting top individuals to fit pop_size of next SH iteration
                    self.rank = np.sort(np.argsort(de.fitness)[:pop_size])
                    de.population = de.population[self.rank]
                    de.fitness = de.fitness[self.rank]
                    de.age = de.age[self.rank]
                    de.pop_size = pop_size

        if verbose:
            print("\nRun complete!")

        return (np.array(traj), np.array(runtime), np.array(history))


class DEHBV1_1(DEHBBase):
    '''Version 1.1 of DEHB

    Each DEHB iteration is initialized with a new random population.
    In each of the DEHB iteration, Successive Halving (SH) takes place where
        the number of SH iterations, budget spacing, number of configurations,
        are determined dynamically based on the iteration number.
        The top performing individuals are carried forward to the next higher budget.
    Each SH iteration in each DEHB iteration is evolved for a certain number of generations.
    The population from the highest budget is collected in a global population.
    After the first such DEHB iteration, individuals for mutation are sampled from
        the global population.
    '''
    def __init__(self, max_age=np.inf, **kwargs):
        super().__init__(**kwargs)
        self.max_age = max_age

    def run(self, iterations=1, verbose=False, debug=False):
        # Book-keeping variables
        traj = []
        runtime = []
        history = []

        # Specifying details for the global full budget population
        global_pop_size = 0
        for i in range(self.max_SH_iter):
            num_configs, _ = self.get_next_iteration(iteration=i)
            global_pop_size += num_configs[-1]
        self.global_pop = np.array([None] * (global_pop_size))
        self.global_fitness = np.array([None] * (global_pop_size))

        # Performs DEHB iterations
        for iteration in range(iterations):
            # Retrieves SH budgets and number of configurations
            num_configs, budgets = self.get_next_iteration(iteration=iteration)
            if verbose:
                print('Iteration #{:>3}\n{}'.format(iteration, '-' * 15))
                print(num_configs, budgets, self.inc_score)

            # Sets budget and population size for first SH iteration
            pop_size = num_configs[0]
            budget = budgets[0]

            # Number of SH iterations in this DEHB iteration
            num_SH_iters = len(budgets)

            # Initializing DE object that will be used across this DEHB iteration
            # The DE object is initialized with the current pop_size and budget
            de = DE(cs=self.cs, f=self.f, dimensions=self.dimensions, pop_size=pop_size,
                    mutation_factor=self.mutation_factor, crossover_prob=self.crossover_prob,
                    strategy=self.strategy, budget=budget, max_age=self.max_age)

            # Warmstarting DE incumbent to be the global incumbent
            de.inc_score = self.inc_score
            de.inc_config = self.inc_config

            # Creating new population for current DEHB iteration
            de_traj, de_runtime, de_history = de.init_eval_pop(budget=budget)
            traj.extend(de_traj)
            runtime.extend(de_runtime)
            history.extend(de_history)

            # Incorporating global incumbent into the new DE population
            if np.array_equal(de.inc_config, self.inc_config):
                # if new population has no better individual, randomly
                # replace an individual with the incumbent so far
                idx = np.random.choice(np.arange(len(de.population)))
                de.population[idx] = self.inc_config
                de.fitness[idx] = self.inc_score
                de.age[idx] = de.max_age
            else:
                # if new population has a better individual, update
                # the global incumbent and fitness
                self.inc_score = de.inc_score
                self.inc_config = de.inc_config

            # Successive Halving iterations
            for i_sh in range(num_SH_iters):
                # Repeating DE over entire population 'generations' times
                for gen in range(self.generations):
                    de_traj, de_runtime, de_history = de.evolve_generation(budget=budget,
                                                                           best=de.inc_config,
                                                                           alt_pop=self.global_pop)
                    traj.extend(de_traj)
                    runtime.extend(de_runtime)
                    history.extend(de_history)

                    # killing/replacing parents that have not changed/has aged
                    # conditional on max_age not being set to inf
                    if self.max_age < np.inf:
                        if debug:
                            print("  Generation #{}: Ages -- {}".format(gen + 1, de.age))
                        de_traj, de_runtime, de_history = de.kill_aged_pop(budget, debug)
                        traj.extend(de_traj)
                        runtime.extend(de_runtime)
                        history.extend(de_history)

                # Updating global incumbent after each DE evolution step
                self.inc_score = de.inc_score
                self.inc_config = de.inc_config

                # Retrieving budget, pop_size, population for the next SH iteration
                if i_sh < num_SH_iters - 1:  # when not final SH iteration
                    pop_size = num_configs[i_sh + 1]
                    budget = budgets[i_sh + 1]
                    # Selecting top individuals to fit pop_size of next SH iteration
                    self.rank = np.sort(np.argsort(de.fitness)[:pop_size])
                    de.population = de.population[self.rank]
                    de.fitness = de.fitness[self.rank]
                    de.age = de.age[self.rank]
                    de.pop_size = pop_size
                else:  # final SH iteration with max budget
                    pop_size = num_configs[-1]
                    idx = [indv is None for indv in self.global_pop]
                    if any(idx):  # None exists in global population
                        # Initialize global population with positions assigned randomly
                        idx = np.where(np.array(idx) == True)[0]
                        idx = np.random.choice(idx, pop_size, replace=False)
                    else:
                        self.global_pop = np.stack(self.global_pop)
                        self.global_fitness = np.stack(self.global_fitness)
                        # Find the weakest individuals in the global population to replace them
                        idx = np.sort(np.argsort(-self.global_fitness)[:pop_size])
                    for index, id in enumerate(idx):
                        # Updating global pop
                        self.global_pop[id] = de.population[index]
                        self.global_fitness[id] = de.fitness[index]

        if verbose:
            print("\nRun complete!")

        return (np.array(traj), np.array(runtime), np.array(history))


class DEHBV2(DEHBBase):
    '''Version 2 of DEHB

    Only the first DEHB iteration is initialized with a new random population.
    In each of the DEHB iteration, Successive Halving (SH) takes place where
        the number of SH iterations, budget spacing, number of configurations,
        are determined dynamically based on the iteration number.
        The top performing individuals are carried forward to the next higher budget.
    Each SH iteration in each DEHB iteration is evolved for only one generation,
        using the best individuals from the evolved population from previous iteration.
    '''
    def __init__(self, max_age=np.inf, randomize=None, **kwargs):
        super().__init__(**kwargs)
        self.randomize = randomize
        self.max_age = max_age

    def run(self, iterations=1, verbose=False, debug=False):
        # Book-keeping variables
        traj = []
        runtime = []
        history = []

        # To retrieve the maximal pop_size and initialize a single DE object for all DEHB runs
        num_configs, budgets = self.get_next_iteration(iteration=0)
        de = DE(cs=self.cs, f=self.f, dimensions=self.dimensions, pop_size=num_configs[0],
                mutation_factor=self.mutation_factor, crossover_prob=self.crossover_prob,
                strategy=self.strategy, budget=budgets[0], max_age=self.max_age)

        # Performs DEHB iterations
        for iteration in range(iterations):
            # Retrieves SH budgets and number of configurations
            num_configs, budgets = self.get_next_iteration(iteration=iteration)
            if verbose:
                print('Iteration #{:>3}\n{}'.format(iteration, '-' * 15))
                print(num_configs, budgets, self.inc_score)

            # Sets budget and population size for first SH iteration
            pop_size = num_configs[0]
            budget = budgets[0]
            # Number of SH iterations in this DEHB iteration
            num_SH_iters = len(budgets)

            # The first DEHB iteration - only time when a random population is initialized
            if iteration == 0:
                # creating new population for DEHB iteration to be used for the next SH steps
                de_traj, de_runtime, de_history = de.init_eval_pop(budget)
                # maintaining global copy of random population created
                self.population = de.population
                self.fitness = de.fitness
                self.age = de.age
                # update global incumbent with new population scores
                self.inc_score = de.inc_score
                self.inc_config = de.inc_config
                traj.extend(de_traj)
                runtime.extend(de_runtime)
                history.extend(de_history)
            elif pop_size == len(self.population) and \
                 self.randomize is not None and self.randomize > 0:
                # executes in the first step of every SH iteration other than first DEHB iteration
                # also conditional on whether a randomization fraction has been specified
                num_replace = np.ceil(self.randomize * pop_size).astype(int)
                # fetching the worst performing individuals
                idxs = np.sort(np.argsort(-self.fitness)[:num_replace])
                if debug:
                    print("Replacing {}/{} -- {}".format(num_replace, pop_size, idxs))
                new_pop = self.init_population(pop_size=num_replace)
                self.population[idxs] = new_pop
                self.age[idxs] = de.max_age
                de.inc_score = self.inc_score
                de.inc_config = self.inc_config
                # evaluating new individuals
                for i in idxs:
                    fitness, cost = de.f_objective(self.population[i], budget)
                    self.fitness[i] = fitness
                    if self.fitness[i] < self.inc_score:
                        self.inc_score = self.fitness[i]
                        self.inc_config = self.population[i]
                    traj.append(self.inc_score)
                    runtime.append(cost)
                    history.append((self.population[i].tolist(),
                                    float(self.fitness[i]), float(budget or 0)))

            # Ranking current population
            self.rank = np.sort(np.argsort(self.fitness)[:pop_size])
            # Passing onto DE-SH steps a subset of top individuals from global population
            de.population = self.population[self.rank]
            de.fitness = np.array(self.fitness)[self.rank]
            de.age = np.array(self.age)[self.rank]
            de.pop_size = pop_size

            # Successive Halving iterations carrying out DE
            for i_sh in range(num_SH_iters):
                if debug:
                    print(i_sh, self.rank)
                # Repeating DE over entire population 'generations' times
                for gen in range(self.generations):
                    de_traj, de_runtime, de_history = de.evolve_generation(budget)
                    traj.extend(de_traj)
                    runtime.extend(de_runtime)
                    history.extend(de_history)
                    if debug:
                        print("  Generation #{}: Ages -- {}".format(gen+1, de.age))
                    # killing/replacing parents that have not changed/has aged
                    de_traj, de_runtime, de_history = de.kill_aged_pop(budget, debug)
                    traj.extend(de_traj)
                    runtime.extend(de_runtime)
                    history.extend(de_history)

                # Updating global incumbent after each DE step
                self.inc_score = de.inc_score
                self.inc_config = de.inc_config
                # Updating global population with evolved individuals
                self.population[self.rank] = de.population
                self.fitness[self.rank] = de.fitness
                self.age[self.rank] = de.age

                # Retrieving budget, pop_size, population for the next SH iteration
                if i_sh < num_SH_iters-1:  # when not final SH iteration
                    pop_size = num_configs[i_sh+1]
                    budget = budgets[i_sh+1]
                    # Selecting top individuals to fit pop_size of next SH iteration
                    self.de_rank = np.sort(np.argsort(de.fitness)[:pop_size])
                    # Saving index of new DE population from the global population in 'self.rank'
                    self.rank = self.rank[self.de_rank]
                    de.population = de.population[self.de_rank]
                    de.fitness = np.array(de.fitness)[self.de_rank]
                    de.age = np.array(de.age)[self.de_rank]
                    de.pop_size = pop_size

        if verbose:
            print("\nRun complete!")

        return (np.array(traj), np.array(runtime), np.array(history))


class DEHBV3(DEHBBase):
    '''Version 3.0 of DEHB

    At anytime, each set of population contains the best individuals from that budget
    '''
    def __init__(self, randomize=None, max_age=np.inf, **kwargs):
        super().__init__(**kwargs)
        self.randomize = randomize
        self.max_age = max_age

    def run(self, iterations=1, verbose=False, debug=False):
        # Book-keeping variables
        traj = []
        runtime = []
        history = []

        # To retrieve the population and budget ranges
        num_configs, budgets = self.get_next_iteration(iteration=0)
        full_budget = budgets[-1]
        small_budget = budgets[0]

        # List of DE objects corresponding to the populations
        de = {}
        for i, b in enumerate(budgets):
            de[b] = DE(cs=self.cs, f=self.f, dimensions=self.dimensions, pop_size=num_configs[i],
                       mutation_factor=self.mutation_factor, crossover_prob=self.crossover_prob,
                       strategy=self.strategy, budget=b, max_age=self.max_age)

        # Performs DEHB iterations
        for iteration in range(iterations):

            # Retrieves SH budgets and number of configurations
            num_configs, budgets = self.get_next_iteration(iteration=iteration)
            if verbose:
                print('Iteration #{:>3}\n{}'.format(iteration, '-' * 15))
                print(num_configs, budgets, self.inc_score)

            # Sets budget and population size for first SH iteration
            pop_size = num_configs[0]
            budget = budgets[0]

            # Number of SH iterations in this DEHB iteration
            num_SH_iters = len(budgets)

            # Index determining the population to begin DE with for current iteration number
            de_idx = iteration % len(de)

            # The first DEHB iteration - only time when a random population is initialized
            if iteration == 0:
                # creating new population for DEHB iteration to be used for the next SH steps
                de_traj, de_runtime, de_history = de[budget].init_eval_pop(budget)
                # maintaining global copy of random population created
                self.population = de[budget].population
                self.fitness = de[budget].fitness
                # update global incumbent with new population scores
                self.inc_score = de[budget].inc_score
                self.inc_config = de[budget].inc_config
                traj.extend(de_traj)
                runtime.extend(de_runtime)
                history.extend(de_history)

            elif budget == small_budget and self.randomize is not None and self.randomize > 0:
                # executes in the first step of every SH iteration other than first DEHB iteration
                # also conditional on whether a randomization fraction has been specified
                num_replace = np.ceil(self.randomize * pop_size).astype(int)

                # fetching the worst performing individuals
                idxs = np.sort(np.argsort(-de[budget].fitness)[:num_replace])
                if debug:
                    print("Replacing {}/{} -- {}".format(num_replace, pop_size, idxs))
                new_pop = self.init_population(pop_size=num_replace)
                de[budget].population[idxs] = new_pop
                de[budget].age[idxs] = de[budget].max_age
                de[budget].inc_score = self.inc_score
                de[budget].inc_config = self.inc_config

                # evaluating new individuals
                for i in idxs:
                    de[budget].fitness[i], cost = \
                        de[budget].f_objective(de[budget].population[i], budget)
                    if self.fitness[i] < self.inc_score:
                        self.inc_score = de[budget].fitness[i]
                        self.inc_config = de[budget].population[i]
                    traj.append(self.inc_score)
                    runtime.append(cost)
                    history.append((de[budget].population[i].tolist(),
                                    float(de[budget].fitness[i]), float(budget or 0)))

            elif pop_size > de[budget].pop_size:
                # compensating for extra individuals if SH pop size is larger
                filler = pop_size - de[budget].pop_size
                if debug:
                    print("Adding {} random individuals for budget {}".format(filler, budget))
                new_pop = self.init_population(pop_size=filler)
                de[budget].inc_score = self.inc_score
                de[budget].inc_config = self.inc_config
                de[budget].age = np.hstack((de[budget].age, [de[budget].max_age] * filler))
                for i in range(filler):
                    fitness, cost = de[budget].f_objective(new_pop[i], budget)
                    de[budget].population = np.vstack((de[budget].population, new_pop[i]))
                    de[budget].fitness = np.append(de[budget].fitness, fitness)
                    if fitness < self.inc_score:
                        self.inc_score = fitness
                        self.inc_config = new_pop[i]
                    traj.append(self.inc_score)
                    runtime.append(cost)
                    history.append((new_pop[i].tolist(), float(fitness), float(budget or 0)))

                de[budget].inc_score = self.inc_score
                de[budget].inc_config = self.inc_config
                de[budget].pop_size = pop_size
                if debug:
                    print("Pop size: {}; Len pop: {}".format(de[budget].pop_size,
                                                             len(de[budget].population)))

            elif pop_size < de[budget].pop_size:
                # compensating for extra individuals if SH pop size is smaller
                if debug:
                    print("Reducing population from {} to {} "
                          "for budget {}".format(de[budget].pop_size, pop_size, budget))
                # keeping only the top performing individuals/discarding the weak ones
                rank = np.sort(np.argsort(de[budget].fitness)[:pop_size])
                de[budget].population = de[budget].population[rank]
                de[budget].fitness = de[budget].fitness[rank]
                de[budget].age = de[budget].age[rank]
                de[budget].pop_size = pop_size

            # Successive Halving iterations carrying out DE
            for i_sh in range(num_SH_iters):

                # Warmstarting DE incumbent
                de[budget].inc_score = self.inc_score
                de[budget].inc_config = self.inc_config
                if debug:
                    print("Pop size: {}; DE budget: {}".format(de[budget].pop_size, budget))
                best = self.inc_config

                # Repeating DE over entire population 'generations' times
                for gen in range(self.generations):
                    de_traj, de_runtime, de_history = \
                        de[budget].evolve_generation(budget=budget, best=best)
                    traj.extend(de_traj)
                    runtime.extend(de_runtime)
                    history.extend(de_history)

                    # killing/replacing parents that have not changed/has aged
                    # conditional on max_age not being set to inf
                    if de[budget].max_age < np.inf:
                        if debug:
                            print("  Generation #{}: Ages -- {}".format(gen + 1, de[budget].age))
                        de_traj, de_runtime, de_history = de[budget].kill_aged_pop(budget, debug)
                        traj.extend(de_traj)
                        runtime.extend(de_runtime)
                        history.extend(de_history)

                # Updating global incumbent after each DE step
                self.inc_score = de[budget].inc_score
                self.inc_config = de[budget].inc_config

                # Retrieving budget, pop_size, population for the next SH iteration
                if i_sh < num_SH_iters-1:  # when not final SH iteration
                    pop_size = num_configs[i_sh + 1]
                    next_budget = budgets[i_sh + 1]
                    # selecting top ranking individuals from lower budget
                    ## to be evaluated on higher budget and be eligible for competition
                    rank = np.sort(np.argsort(de[budget].fitness)[:pop_size])
                    rival_population = de[budget].population[rank]

                    if de[next_budget].population is not None:
                        # warmstarting DE incumbents to maintain global trajectory
                        de[next_budget].inc_score = self.inc_score
                        de[next_budget].inc_config = self.inc_config

                        # ranking individuals to determine population for next SH step
                        de_traj, de_runtime, de_history = \
                            de[next_budget].ranked_selection(rival_population, pop_size,
                                                             budget, debug)
                        self.inc_score = de[next_budget].inc_score
                        self.inc_config = de[next_budget].inc_config
                        traj.extend(de_traj)
                        runtime.extend(de_runtime)
                        history.extend(de_history)
                    else:
                        # equivalent to iteration == 0
                        # no ranked selection happens, rather top ranked individuals are selected
                        if debug:
                            print("Iteration: ", iteration)
                        de[next_budget].population = rival_population
                        de[next_budget].fitness = de[budget].fitness[rank]
                        de[next_budget].age = np.array([de[next_budget].max_age] * \
                                                        de[next_budget].pop_size)
                    budget = next_budget
        if verbose:
            print("\nRun complete!")

        return (np.array(traj), np.array(runtime), np.array(history))


class DEHBV3_1(DEHBBase):
    '''Version 3.1 of DEHB

    At anytime, each set of population contains the best individuals from that budget
    Maintains a global population of the full budget individuals to sample for mutations
    '''
    def __init__(self, randomize=None, max_age=np.inf, **kwargs):
        super().__init__(**kwargs)
        self.randomize = randomize
        self.max_age = max_age

    def run(self, iterations=1, verbose=False, debug=False):
        # Book-keeping variables
        traj = []
        runtime = []
        history = []

        # Specifying details for the global full budget population
        global_pop_size = 0
        for i in range(self.max_SH_iter):
            num_configs, _ = self.get_next_iteration(iteration=i)
            global_pop_size += num_configs[-1]
        self.global_pop = np.array([None] * (global_pop_size))
        self.global_fitness = np.array([None] * (global_pop_size))

        # To retrieve the population and budget ranges
        num_configs, budgets = self.get_next_iteration(iteration=0)
        full_budget = budgets[-1]
        small_budget = budgets[0]

        # List of DE objects corresponding to the populations
        de = {}
        for i, b in enumerate(budgets):
            de[b] = DE(cs=self.cs, f=self.f, dimensions=self.dimensions, pop_size=num_configs[i],
                       mutation_factor=self.mutation_factor, crossover_prob=self.crossover_prob,
                       strategy=self.strategy, budget=b, max_age=self.max_age)

        # Performs DEHB iterations
        for iteration in range(iterations):

            # Retrieves SH budgets and number of configurations
            num_configs, budgets = self.get_next_iteration(iteration=iteration)
            if verbose:
                print('Iteration #{:>3}\n{}'.format(iteration, '-' * 15))
                print(num_configs, budgets, self.inc_score)

            # Sets budget and population size for first SH iteration
            pop_size = num_configs[0]
            budget = budgets[0]

            # Number of SH iterations in this DEHB iteration
            num_SH_iters = len(budgets)

            # Index determining the population to begin DE with for current iteration number
            de_idx = iteration % len(de)

            # The first DEHB iteration - only time when a random population is initialized
            if iteration == 0:
                # creating new population for DEHB iteration to be used for the next SH steps
                de_traj, de_runtime, de_history = de[budget].init_eval_pop(budget)

                # maintaining global copy of random population created
                self.population = de[budget].population
                self.fitness = de[budget].fitness

                # update global incumbent with new population scores
                self.inc_score = de[budget].inc_score
                self.inc_config = de[budget].inc_config
                traj.extend(de_traj)
                runtime.extend(de_runtime)
                history.extend(de_history)

            elif budget == small_budget and self.randomize is not None and self.randomize > 0:
                # executes in the first step of every SH iteration other than first DEHB iteration
                # also conditional on whether a randomization fraction has been specified
                num_replace = np.ceil(self.randomize * pop_size).astype(int)

                # fetching the worst performing individuals
                idxs = np.sort(np.argsort(-de[budget].fitness[:num_replace]))
                if debug:
                    print("Replacing {}/{} -- {}".format(num_replace, pop_size, idxs))
                new_pop = self.init_population(pop_size=num_replace)
                de[budget].population[idxs] = new_pop
                de[budget].age[idxs] = de[budget].max_age
                de[budget].inc_score = self.inc_score
                de[budget].inc_config = self.inc_config

                # evaluating new individuals
                for i in idxs:
                    de[budget].fitness[i], cost = \
                        de[budget].f_objective(de[budget].population[i], budget)
                    if self.fitness[i] < self.inc_score:
                        self.inc_score = de[budget].fitness[i]
                        self.inc_config = de[budget].population[i]
                    traj.append(self.inc_score)
                    runtime.append(cost)
                    history.append((de[budget].population[i].tolist(),
                                    float(de[budget].fitness[i]), float(budget or 0)))

            elif pop_size > de[budget].pop_size:
                # compensating for extra individuals if SH pop size is larger
                filler = pop_size - de[budget].pop_size
                if debug:
                    print("Adding {} random individuals for budget {}".format(filler, budget))
                new_pop = self.init_population(pop_size=filler)
                de[budget].inc_score = self.inc_score
                de[budget].inc_config = self.inc_config
                de[budget].age = np.hstack((de[budget].age, [de[budget].max_age] * filler))
                for i in range(filler):
                    fitness, cost = de[budget].f_objective(new_pop[i], budget)
                    de[budget].population = np.vstack((de[budget].population, new_pop[i]))
                    de[budget].fitness = np.append(de[budget].fitness, fitness)
                    if fitness < self.inc_score:
                        self.inc_score = fitness
                        self.inc_config = new_pop[i]
                    traj.append(self.inc_score)
                    runtime.append(cost)
                    history.append((new_pop[i].tolist(), float(fitness), float(budget or 0)))

                de[budget].inc_score = self.inc_score
                de[budget].inc_config = self.inc_config
                de[budget].pop_size = pop_size
                if debug:
                    print("Pop size: {}; Len pop: {}".format(de[budget].pop_size,
                                                             len(de[budget].population)))

            elif pop_size < de[budget].pop_size:
                # compensating for extra individuals if SH pop size is smaller
                if debug:
                    print("Reducing population from {} to {} "
                          "for budget {}".format(de[budget].pop_size, pop_size, budget))
                # keeping only the top performing individuals/discarding the weak ones
                rank = np.sort(np.argsort(de[budget].fitness)[:pop_size])
                de[budget].population = de[budget].population[rank]
                de[budget].fitness = de[budget].fitness[rank]
                de[budget].age = de[budget].age[rank]
                de[budget].pop_size = pop_size

            # Successive Halving iterations carrying out DE
            for i_sh in range(num_SH_iters):

                # Warmstarting DE incumbent
                de[budget].inc_score = self.inc_score
                de[budget].inc_config = self.inc_config
                if debug:
                    print("Pop size: {}; DE budget: {}".format(de[budget].pop_size, budget))
                best = self.inc_config

                # Repeating DE over entire population 'generations' times
                for gen in range(self.generations):
                    de_traj, de_runtime, de_history = \
                        de[budget].evolve_generation(budget=budget, best=best,
                                                     alt_pop=self.global_pop)
                    traj.extend(de_traj)
                    runtime.extend(de_runtime)
                    history.extend(de_history)

                    # killing/replacing parents that have not changed/has aged
                    # conditional on max_age not being set to inf
                    if de[budget].max_age < np.inf:
                        if debug:
                            print("  Generation #{}: Ages -- {}".format(gen + 1, de[budget].age))
                        de_traj, de_runtime, de_history = de[budget].kill_aged_pop(budget, debug)
                        traj.extend(de_traj)
                        runtime.extend(de_runtime)
                        history.extend(de_history)

                # Updating global incumbent after each DE step
                self.inc_score = de[budget].inc_score
                self.inc_config = de[budget].inc_config

                # Retrieving budget, pop_size, population for the next SH iteration
                if i_sh < num_SH_iters-1:  # when not final SH iteration
                    pop_size = num_configs[i_sh + 1]
                    next_budget = budgets[i_sh + 1]

                    # selecting top ranking individuals from lower budget
                    ## to be evaluated on higher budget and be eligible for competition
                    rank = np.sort(np.argsort(de[budget].fitness)[:pop_size])
                    rival_population = de[budget].population[rank]

                    if de[next_budget].population is not None:
                        # warmstarting DE incumbents to maintain global trajectory
                        de[next_budget].inc_score = self.inc_score
                        de[next_budget].inc_config = self.inc_config

                        # ranking individuals to determine population for next SH step
                        de_traj, de_runtime, de_history = \
                            de[next_budget].ranked_selection(rival_population, pop_size,
                                                             budget, debug)
                        self.inc_score = de[next_budget].inc_score
                        self.inc_config = de[next_budget].inc_config
                        traj.extend(de_traj)
                        runtime.extend(de_runtime)
                        history.extend(de_history)
                    else:
                        # equivalent to iteration == 0
                        # no ranked selection happens, rather top ranked individuals are selected
                        if debug:
                            print("Iteration: ", iteration)
                        de[next_budget].population = rival_population
                        de[next_budget].fitness = de[budget].fitness[rank]
                        de[next_budget].age = np.array([de[next_budget].max_age] * \
                                                        de[next_budget].pop_size)
                    budget = next_budget

                else:  # final SH iteration with max budget
                    pop_size = num_configs[-1]
                    idx = [indv is None for indv in self.global_pop]
                    if any(idx):  # None exists in global population
                        # Initialize global population with positions assigned randomly
                        idx = np.where(np.array(idx) == True)[0]
                        idx = np.random.choice(idx, pop_size, replace=False)
                    else:
                        self.global_pop = np.stack(self.global_pop)
                        self.global_fitness = np.stack(self.global_fitness)
                        # Find the weakest individuals in the global population to replace them
                        idx = np.sort(np.argsort(-self.global_fitness)[:pop_size])
                    for index, id in enumerate(idx):
                        # Updating global pop
                        self.global_pop[id] = de[full_budget].population[index]
                        self.global_fitness[id] = de[full_budget].fitness[index]
        if verbose:
            print("\nRun complete!")

        return (np.array(traj), np.array(runtime), np.array(history))


class DEHBV3_2(DEHBBase):
    '''Version 3.2 of DEHB

    At anytime, each set of population contains the best individuals from that budget
    The top individuals from the population evaluated on the previous budget serves as the
        parents for mutation in the next higher budget
    '''

    def __init__(self, randomize=None, max_age=np.inf, **kwargs):
        super().__init__(**kwargs)
        self.randomize = randomize
        self.max_age = max_age

    def run(self, iterations=1, verbose=False, debug=False):
        # Book-keeping variables
        traj = []
        runtime = []
        history = []

        # To retrieve the population and budget ranges
        num_configs, budgets = self.get_next_iteration(iteration=0)
        full_budget = budgets[-1]
        small_budget = budgets[0]

        # List of DE objects corresponding to the populations
        de = {}
        for i, b in enumerate(budgets):
            de[b] = DE(cs=self.cs, f=self.f, dimensions=self.dimensions, pop_size=num_configs[i],
                       mutation_factor=self.mutation_factor, crossover_prob=self.crossover_prob,
                       strategy=self.strategy, budget=b, max_age=self.max_age)

        # Performs DEHB iterations
        for iteration in range(iterations):

            # Retrieves SH budgets and number of configurations
            num_configs, budgets = self.get_next_iteration(iteration=iteration)
            if verbose:
                print('Iteration #{:>3}\n{}'.format(iteration, '-' * 15))
                print(num_configs, budgets, self.inc_score)

            # Sets budget and population size for first SH iteration
            pop_size = num_configs[0]
            budget = budgets[0]

            # Number of SH iterations in this DEHB iteration
            num_SH_iters = len(budgets)

            # Index determining the population to begin DE with for current iteration number
            de_idx = iteration % len(de)

            # The first DEHB iteration - only time when a random population is initialized
            if iteration == 0:
                # creating new population for DEHB iteration to be used for the next SH steps
                de_traj, de_runtime, de_history = de[budget].init_eval_pop(budget)
                # maintaining global copy of random population created
                self.population = de[budget].population
                self.fitness = de[budget].fitness
                # update global incumbent with new population scores
                self.inc_score = de[budget].inc_score
                self.inc_config = de[budget].inc_config
                traj.extend(de_traj)
                runtime.extend(de_runtime)
                history.extend(de_history)

            elif budget == small_budget and self.randomize is not None and self.randomize > 0:
                # executes in the first step of every SH iteration other than first DEHB iteration
                # also conditional on whether a randomization fraction has been specified
                num_replace = np.ceil(self.randomize * pop_size).astype(int)

                # fetching the worst performing individuals
                idxs = np.sort(np.argsort(-de[budget].fitness)[:num_replace])
                if debug:
                    print("Replacing {}/{} -- {}".format(num_replace, pop_size, idxs))
                new_pop = self.init_population(pop_size=num_replace)
                de[budget].population[idxs] = new_pop
                de[budget].age[idxs] = de[budget].max_age
                de[budget].inc_score = self.inc_score
                de[budget].inc_config = self.inc_config

                # evaluating new individuals
                for i in idxs:
                    de[budget].fitness[i], cost = \
                        de[budget].f_objective(de[budget].population[i], budget)
                    if self.fitness[i] < self.inc_score:
                        self.inc_score = de[budget].fitness[i]
                        self.inc_config = de[budget].population[i]
                    traj.append(self.inc_score)
                    runtime.append(cost)
                    history.append((de[budget].population[i].tolist(),
                                    float(de[budget].fitness[i]), float(budget or 0)))

            elif pop_size > de[budget].pop_size:
                # compensating for extra individuals if SH pop size is larger
                filler = pop_size - de[budget].pop_size
                if debug:
                    print("Adding {} random individuals for budget {}".format(filler, budget))
                new_pop = self.init_population(pop_size=filler)
                de[budget].inc_score = self.inc_score
                de[budget].inc_config = self.inc_config
                de[budget].age = np.hstack((de[budget].age, [de[budget].max_age] * filler))
                for i in range(filler):
                    fitness, cost = de[budget].f_objective(new_pop[i], budget)
                    de[budget].population = np.vstack((de[budget].population, new_pop[i]))
                    de[budget].fitness = np.append(de[budget].fitness, fitness)
                    if fitness < self.inc_score:
                        self.inc_score = fitness
                        self.inc_config = new_pop[i]
                    traj.append(self.inc_score)
                    runtime.append(cost)
                    history.append((new_pop[i].tolist(), float(fitness), float(budget or 0)))

                de[budget].inc_score = self.inc_score
                de[budget].inc_config = self.inc_config
                de[budget].pop_size = pop_size
                if debug:
                    print("Pop size: {}; Len pop: {}".format(de[budget].pop_size,
                                                             len(de[budget].population)))

            elif pop_size < de[budget].pop_size:
                # compensating for extra individuals if SH pop size is smaller
                if debug:
                    print("Reducing population from {} to {} "
                          "for budget {}".format(de[budget].pop_size, pop_size, budget))
                # keeping only the top performing individuals/discarding the weak ones
                rank = np.sort(np.argsort(de[budget].fitness)[:pop_size])
                de[budget].population = de[budget].population[rank]
                de[budget].fitness = de[budget].fitness[rank]
                de[budget].age = de[budget].age[rank]
                de[budget].pop_size = pop_size

            # Represents the best individuals from the previous lower SH budget
            # which will serve as the parents for mutation
            alt_population = None

            # Successive Halving iterations carrying out DE
            for i_sh in range(num_SH_iters):

                # Warmstarting DE incumbent
                de[budget].inc_score = self.inc_score
                de[budget].inc_config = self.inc_config
                if debug:
                    print("Pop size: {}; DE budget: {}".format(de[budget].pop_size, budget))
                best = self.inc_config

                # Repeating DE over entire population 'generations' times
                for gen in range(self.generations):
                    de_traj, de_runtime, de_history = \
                        de[budget].evolve_generation(budget=budget, best=best,
                                                     alt_pop=alt_population)
                    traj.extend(de_traj)
                    runtime.extend(de_runtime)
                    history.extend(de_history)

                    # killing/replacing parents that have not changed/has aged
                    # conditional on max_age not being set to inf
                    if de[budget].max_age < np.inf:
                        if debug:
                            print("  Generation #{}: Ages -- {}".format(gen + 1, de[budget].age))
                        de_traj, de_runtime, de_history = de[budget].kill_aged_pop(budget, debug)
                        traj.extend(de_traj)
                        runtime.extend(de_runtime)
                        history.extend(de_history)

                # Updating global incumbent after each DE step
                self.inc_score = de[budget].inc_score
                self.inc_config = de[budget].inc_config

                # Retrieving budget, pop_size, population for the next SH iteration
                if i_sh < num_SH_iters - 1:  # when not final SH iteration
                    pop_size = num_configs[i_sh + 1]
                    next_budget = budgets[i_sh + 1]
                    # selecting top ranking individuals from lower budget
                    # that will be the mutation parents for the next higher budget
                    rank = np.sort(np.argsort(de[budget].fitness)[:pop_size])
                    alt_population = de[budget].population[rank]

                    if de[next_budget].population is not None:
                        # updating DE incumbents to maintain global trajectory
                        de[next_budget].inc_score = self.inc_score
                        de[next_budget].inc_config = self.inc_config
                    else:
                        # equivalent to iteration == 0
                        # top ranked individuals are selected from the lower budget, assigned as
                        # the population for the next higher budget, and evaluated on it
                        if debug:
                            print("Iteration: ", iteration)
                        de[next_budget].population = alt_population
                        de[next_budget].fitness = [None] * pop_size
                        for index, indv in enumerate(de[next_budget].population):
                            fitness, cost = de[next_budget].f_objective(indv, next_budget)
                            de[next_budget].fitness[index] = fitness
                            if fitness < self.inc_score:
                                self.inc_score = fitness
                                self.inc_config = indv
                            traj.append(self.inc_score)
                            runtime.append(cost)
                            history.append((indv.tolist(), float(fitness), float(budget or 0)))
                        de[next_budget].inc_config = self.inc_config
                        de[next_budget].inc_score = self.inc_score
                        de[next_budget].age = np.array([de[next_budget].max_age] * \
                                                       de[next_budget].pop_size)
                    budget = next_budget
        if verbose:
            print("\nRun complete!")

        return (np.array(traj), np.array(runtime), np.array(history))


class DEHBV4(DEHBBase):
    '''Version 4.0 of DEHB

    At anytime, each set of population contains the best individuals from that budget
    '''
    def __init__(self, randomize=None, max_age=np.inf, **kwargs):
        super().__init__(**kwargs)
        self.randomize = randomize
        self.max_age = max_age
        self.generations = None

    def get_next_iteration(self, iteration, type='original'):
        '''Computes the Successive Halving spacing

        Given the iteration index, computes the budget spacing to be used and
        the number of configurations to be used for the SH iterations.

        Parameters
        ----------
        iteration : int
            Iteration index
        clip : int, {1, 2, 3, ..., None}
            If not None, clips the minimum number of configurations to 'clip'

        Returns
        -------
        ns : array
        budgets : array
        '''
        # number of 'SH runs'
        s = self.max_SH_iter - 1 - (iteration % self.max_SH_iter)
        # budget spacing for this iteration
        budgets = self.budgets[(-s-1):]
        # number of configurations in that bracket
        if type == 'original':
            n0 = int(np.floor((self.max_SH_iter)/(s+1)) * self.eta**s)
        else:  # type = 'custom'
            n0 = int(np.floor((self.max_SH_iter)/(s+1)) * self.eta**(s-1))
        ns = [max(int(n0*(self.eta**(-i))), 1) for i in range(s+1)]
        if type == 'original':
            if self.min_clip is not None and self.max_clip is not None:
                ns = np.clip(ns, a_min=self.min_clip, a_max=self.max_clip)
            elif self.min_clip is not None:
                ns = np.clip(ns, a_min=self.min_clip, a_max=np.max(ns))

        return ns, budgets

    def run(self, iterations=1, verbose=False, debug=False):
        # Book-keeping variables
        traj = []
        runtime = []
        history = []

        # To retrieve the population and budget ranges
        num_configs, budgets = self.get_next_iteration(iteration=0)
        full_budget = budgets[-1]
        small_budget = budgets[0]

        # List of DE objects corresponding to the populations
        de = {}
        for i, b in enumerate(budgets):
            de[b] = DE(cs=self.cs, f=self.f, dimensions=self.dimensions, pop_size=num_configs[i],
                       mutation_factor=self.mutation_factor, crossover_prob=self.crossover_prob,
                       strategy=self.strategy, budget=b, max_age=self.max_age)

        # Performs DEHB iterations
        for iteration in range(iterations):

            # Retrieves SH budgets and number of configurations
            num_configs, budgets = self.get_next_iteration(iteration=iteration)
            num_gens, _ = self.get_next_iteration(iteration=iteration, type='custom')
            if verbose:
                print('Iteration #{:>3}\n{}'.format(iteration, '-' * 15))
                print(num_configs, budgets, num_gens, self.inc_score)

            # Sets budget and population size for first SH iteration
            pop_size = num_configs[0]
            budget = budgets[0]
            gens = num_gens[0]

            # Number of SH iterations in this DEHB iteration
            num_SH_iters = len(budgets)

            # Index determining the population to begin DE with for current iteration number
            de_idx = iteration % len(de)

            # The first DEHB iteration - only time when a random population is initialized
            if iteration == 0:
                # creating new population for DEHB iteration to be used for the next SH steps
                de_traj, de_runtime, de_history = de[budget].init_eval_pop(budget)
                # maintaining global copy of random population created
                self.population = de[budget].population
                self.fitness = de[budget].fitness
                # update global incumbent with new population scores
                self.inc_score = de[budget].inc_score
                self.inc_config = de[budget].inc_config
                traj.extend(de_traj)
                runtime.extend(de_runtime)
                history.extend(de_history)

            elif budget == small_budget and self.randomize is not None and self.randomize > 0:
                # executes in the first step of every SH iteration other than first DEHB iteration
                # also conditional on whether a randomization fraction has been specified
                num_replace = np.ceil(self.randomize * pop_size).astype(int)

                # fetching the worst performing individuals
                idxs = np.sort(np.argsort(-de[budget].fitness)[:num_replace])
                if debug:
                    print("Replacing {}/{} -- {}".format(num_replace, pop_size, idxs))
                new_pop = self.init_population(pop_size=num_replace)
                de[budget].population[idxs] = new_pop
                de[budget].age[idxs] = de[budget].max_age
                de[budget].inc_score = self.inc_score
                de[budget].inc_config = self.inc_config

                # evaluating new individuals
                for i in idxs:
                    de[budget].fitness[i], cost = \
                        de[budget].f_objective(de[budget].population[i], budget)
                    if self.fitness[i] < self.inc_score:
                        self.inc_score = de[budget].fitness[i]
                        self.inc_config = de[budget].population[i]
                    traj.append(self.inc_score)
                    runtime.append(cost)
                    history.append((de[budget].population[i].tolist(),
                                    float(de[budget].fitness[i]), float(budget or 0)))

            elif pop_size > de[budget].pop_size:
                # compensating for extra individuals if SH pop size is larger
                filler = pop_size - de[budget].pop_size
                if debug:
                    print("Adding {} random individuals for budget {}".format(filler, budget))
                new_pop = self.init_population(pop_size=filler)
                de[budget].inc_score = self.inc_score
                de[budget].inc_config = self.inc_config
                de[budget].age = np.hstack((de[budget].age, [de[budget].max_age] * filler))
                for i in range(filler):
                    fitness, cost = de[budget].f_objective(new_pop[i], budget)
                    de[budget].population = np.vstack((de[budget].population, new_pop[i]))
                    de[budget].fitness = np.append(de[budget].fitness, fitness)
                    if fitness < self.inc_score:
                        self.inc_score = fitness
                        self.inc_config = new_pop[i]
                    traj.append(self.inc_score)
                    runtime.append(cost)
                    history.append((new_pop[i].tolist(), float(fitness), float(budget or 0)))

                de[budget].inc_score = self.inc_score
                de[budget].inc_config = self.inc_config
                de[budget].pop_size = pop_size
                if debug:
                    print("Pop size: {}; Len pop: {}".format(de[budget].pop_size,
                                                             len(de[budget].population)))

            elif pop_size < de[budget].pop_size:
                # compensating for extra individuals if SH pop size is smaller
                if debug:
                    print("Reducing population from {} to {} "
                          "for budget {}".format(de[budget].pop_size, pop_size, budget))
                # keeping only the top performing individuals/discarding the weak ones
                rank = np.sort(np.argsort(de[budget].fitness)[:pop_size])
                de[budget].population = de[budget].population[rank]
                de[budget].fitness = de[budget].fitness[rank]
                de[budget].age = de[budget].age[rank]
                de[budget].pop_size = pop_size

            # Successive Halving iterations carrying out DE
            for i_sh in range(num_SH_iters):

                # Warmstarting DE incumbent
                de[budget].inc_score = self.inc_score
                de[budget].inc_config = self.inc_config
                if debug:
                    print("Pop size: {}; DE budget: {}".format(de[budget].pop_size, budget))
                best = self.inc_config

                # Repeating DE over entire population 'generations' times
                for gen in range(gens):
                    de_traj, de_runtime, de_history = \
                        de[budget].evolve_generation(budget=budget, best=best)
                    traj.extend(de_traj)
                    runtime.extend(de_runtime)
                    history.extend(de_history)

                    # killing/replacing parents that have not changed/has aged
                    # conditional on max_age not being set to inf
                    if de[budget].max_age < np.inf:
                        if debug:
                            print("  Generation #{}: Ages -- {}".format(gen + 1, de[budget].age))
                        de_traj, de_runtime, de_history = de[budget].kill_aged_pop(budget, debug)
                        traj.extend(de_traj)
                        runtime.extend(de_runtime)
                        history.extend(de_history)

                # Updating global incumbent after each DE step
                self.inc_score = de[budget].inc_score
                self.inc_config = de[budget].inc_config

                # Retrieving budget, pop_size, population for the next SH iteration
                if i_sh < num_SH_iters-1:  # when not final SH iteration
                    pop_size = num_configs[i_sh + 1]
                    next_budget = budgets[i_sh + 1]
                    gens = num_gens[i_sh + 1]
                    # selecting top ranking individuals from lower budget
                    ## to be evaluated on higher budget and be eligible for competition
                    rank = np.sort(np.argsort(de[budget].fitness)[:pop_size])
                    rival_population = de[budget].population[rank]

                    if de[next_budget].population is not None:
                        # warmstarting DE incumbents to maintain global trajectory
                        de[next_budget].inc_score = self.inc_score
                        de[next_budget].inc_config = self.inc_config

                        # ranking individuals to determine population for next SH step
                        de_traj, de_runtime, de_history = \
                            de[next_budget].ranked_selection(rival_population, pop_size,
                                                             budget, debug)
                        self.inc_score = de[next_budget].inc_score
                        self.inc_config = de[next_budget].inc_config
                        traj.extend(de_traj)
                        runtime.extend(de_runtime)
                        history.extend(de_history)
                    else:
                        # equivalent to iteration == 0
                        # no ranked selection happens, rather top ranked individuals are selected
                        if debug:
                            print("Iteration: ", iteration)
                        de[next_budget].population = rival_population
                        de[next_budget].fitness = de[budget].fitness[rank]
                        de[next_budget].age = np.array([de[next_budget].max_age] * \
                                                        de[next_budget].pop_size)
                    budget = next_budget
        if verbose:
            print("\nRun complete!")

        return (np.array(traj), np.array(runtime), np.array(history))


class DEHBV4_1(DEHBBase):
    '''Version 4.1 of DEHB

    At anytime, each set of population contains the best individuals from that budget
    Maintains a global population of the full budget individuals to sample for mutations
    '''
    def __init__(self, randomize=None, max_age=np.inf, **kwargs):
        super().__init__(**kwargs)
        self.randomize = randomize
        self.max_age = max_age
        self.generations = None

    def get_next_iteration(self, iteration, type='original'):
        '''Computes the Successive Halving spacing

        Given the iteration index, computes the budget spacing to be used and
        the number of configurations to be used for the SH iterations.

        Parameters
        ----------
        iteration : int
            Iteration index
        clip : int, {1, 2, 3, ..., None}
            If not None, clips the minimum number of configurations to 'clip'

        Returns
        -------
        ns : array
        budgets : array
        '''
        # number of 'SH runs'
        s = self.max_SH_iter - 1 - (iteration % self.max_SH_iter)
        # budget spacing for this iteration
        budgets = self.budgets[(-s-1):]
        # number of configurations in that bracket
        if type == 'original':
            n0 = int(np.floor((self.max_SH_iter)/(s+1)) * self.eta**s)
        else:  # type = 'custom'
            n0 = int(np.floor((self.max_SH_iter)/(s+1)) * self.eta**(s-1))
        ns = [max(int(n0*(self.eta**(-i))), 1) for i in range(s+1)]
        if type == 'original':
            if self.min_clip is not None and self.max_clip is not None:
                ns = np.clip(ns, a_min=self.min_clip, a_max=self.max_clip)
            elif self.min_clip is not None:
                ns = np.clip(ns, a_min=self.min_clip, a_max=np.max(ns))

        return ns, budgets

    def run(self, iterations=1, verbose=False, debug=False):
        # Book-keeping variables
        traj = []
        runtime = []
        history = []

        # Specifying details for the global full budget population
        global_pop_size = 0
        for i in range(self.max_SH_iter):
            num_configs, _ = self.get_next_iteration(iteration=i)
            global_pop_size += num_configs[-1]
        self.global_pop = np.array([None] * (global_pop_size))
        self.global_fitness = np.array([None] * (global_pop_size))

        # To retrieve the population and budget ranges
        num_configs, budgets = self.get_next_iteration(iteration=0)
        full_budget = budgets[-1]
        small_budget = budgets[0]

        # List of DE objects corresponding to the populations
        de = {}
        for i, b in enumerate(budgets):
            de[b] = DE(cs=self.cs, f=self.f, dimensions=self.dimensions, pop_size=num_configs[i],
                       mutation_factor=self.mutation_factor, crossover_prob=self.crossover_prob,
                       strategy=self.strategy, budget=b, max_age=self.max_age)

        # Performs DEHB iterations
        for iteration in range(iterations):

            # Retrieves SH budgets and number of configurations
            num_configs, budgets = self.get_next_iteration(iteration=iteration)
            num_gens, _ = self.get_next_iteration(iteration=iteration, type='custom')
            if verbose:
                print('Iteration #{:>3}\n{}'.format(iteration, '-' * 15))
                print(num_configs, budgets, self.inc_score)

            # Sets budget and population size for first SH iteration
            pop_size = num_configs[0]
            budget = budgets[0]
            gens = num_gens[0]

            # Number of SH iterations in this DEHB iteration
            num_SH_iters = len(budgets)

            # Index determining the population to begin DE with for current iteration number
            de_idx = iteration % len(de)

            # The first DEHB iteration - only time when a random population is initialized
            if iteration == 0:
                # creating new population for DEHB iteration to be used for the next SH steps
                de_traj, de_runtime, de_history = de[budget].init_eval_pop(budget)

                # maintaining global copy of random population created
                self.population = de[budget].population
                self.fitness = de[budget].fitness

                # update global incumbent with new population scores
                self.inc_score = de[budget].inc_score
                self.inc_config = de[budget].inc_config
                traj.extend(de_traj)
                runtime.extend(de_runtime)
                history.extend(de_history)

            elif budget == small_budget and self.randomize is not None and self.randomize > 0:
                # executes in the first step of every SH iteration other than first DEHB iteration
                # also conditional on whether a randomization fraction has been specified
                num_replace = np.ceil(self.randomize * pop_size).astype(int)

                # fetching the worst performing individuals
                idxs = np.sort(np.argsort(-de[budget].fitness[:num_replace]))
                if debug:
                    print("Replacing {}/{} -- {}".format(num_replace, pop_size, idxs))
                new_pop = self.init_population(pop_size=num_replace)
                de[budget].population[idxs] = new_pop
                de[budget].age[idxs] = de[budget].max_age
                de[budget].inc_score = self.inc_score
                de[budget].inc_config = self.inc_config

                # evaluating new individuals
                for i in idxs:
                    de[budget].fitness[i], cost = \
                        de[budget].f_objective(de[budget].population[i], budget)
                    if self.fitness[i] < self.inc_score:
                        self.inc_score = de[budget].fitness[i]
                        self.inc_config = de[budget].population[i]
                    traj.append(self.inc_score)
                    runtime.append(cost)
                    history.append((de[budget].population[i].tolist(),
                                    float(de[budget].fitness[i]), float(budget or 0)))

            elif pop_size > de[budget].pop_size:
                # compensating for extra individuals if SH pop size is larger
                filler = pop_size - de[budget].pop_size
                if debug:
                    print("Adding {} random individuals for budget {}".format(filler, budget))
                new_pop = self.init_population(pop_size=filler)
                de[budget].inc_score = self.inc_score
                de[budget].inc_config = self.inc_config
                de[budget].age = np.hstack((de[budget].age, [de[budget].max_age] * filler))
                for i in range(filler):
                    fitness, cost = de[budget].f_objective(new_pop[i], budget)
                    de[budget].population = np.vstack((de[budget].population, new_pop[i]))
                    de[budget].fitness = np.append(de[budget].fitness, fitness)
                    if fitness < self.inc_score:
                        self.inc_score = fitness
                        self.inc_config = new_pop[i]
                    traj.append(self.inc_score)
                    runtime.append(cost)
                    history.append((new_pop[i].tolist(), float(fitness), float(budget or 0)))

                de[budget].inc_score = self.inc_score
                de[budget].inc_config = self.inc_config
                de[budget].pop_size = pop_size
                if debug:
                    print("Pop size: {}; Len pop: {}".format(de[budget].pop_size,
                                                             len(de[budget].population)))

            elif pop_size < de[budget].pop_size:
                # compensating for extra individuals if SH pop size is smaller
                if debug:
                    print("Reducing population from {} to {} "
                          "for budget {}".format(de[budget].pop_size, pop_size, budget))
                # keeping only the top performing individuals/discarding the weak ones
                rank = np.sort(np.argsort(de[budget].fitness)[:pop_size])
                de[budget].population = de[budget].population[rank]
                de[budget].fitness = de[budget].fitness[rank]
                de[budget].age = de[budget].age[rank]
                de[budget].pop_size = pop_size

            # Successive Halving iterations carrying out DE
            for i_sh in range(num_SH_iters):

                # Warmstarting DE incumbent
                de[budget].inc_score = self.inc_score
                de[budget].inc_config = self.inc_config
                if debug:
                    print("Pop size: {}; DE budget: {}".format(de[budget].pop_size, budget))
                best = self.inc_config

                # Repeating DE over entire population 'generations' times
                for gen in range(gens):
                    de_traj, de_runtime, de_history = \
                        de[budget].evolve_generation(budget=budget, best=best,
                                                     alt_pop=self.global_pop)
                    traj.extend(de_traj)
                    runtime.extend(de_runtime)
                    history.extend(de_history)

                    # killing/replacing parents that have not changed/has aged
                    # conditional on max_age not being set to inf
                    if de[budget].max_age < np.inf:
                        if debug:
                            print("  Generation #{}: Ages -- {}".format(gen + 1, de[budget].age))
                        de_traj, de_runtime, de_history = de[budget].kill_aged_pop(budget, debug)
                        traj.extend(de_traj)
                        runtime.extend(de_runtime)
                        history.extend(de_history)

                # Updating global incumbent after each DE step
                self.inc_score = de[budget].inc_score
                self.inc_config = de[budget].inc_config

                # Retrieving budget, pop_size, population for the next SH iteration
                if i_sh < num_SH_iters-1:  # when not final SH iteration
                    pop_size = num_configs[i_sh + 1]
                    next_budget = budgets[i_sh + 1]
                    gens = num_gens[i_sh + 1]

                    # selecting top ranking individuals from lower budget
                    ## to be evaluated on higher budget and be eligible for competition
                    rank = np.sort(np.argsort(de[budget].fitness)[:pop_size])
                    rival_population = de[budget].population[rank]

                    if de[next_budget].population is not None:
                        # warmstarting DE incumbents to maintain global trajectory
                        de[next_budget].inc_score = self.inc_score
                        de[next_budget].inc_config = self.inc_config

                        # ranking individuals to determine population for next SH step
                        de_traj, de_runtime, de_history = \
                            de[next_budget].ranked_selection(rival_population, pop_size,
                                                             budget, debug)
                        self.inc_score = de[next_budget].inc_score
                        self.inc_config = de[next_budget].inc_config
                        traj.extend(de_traj)
                        runtime.extend(de_runtime)
                        history.extend(de_history)
                    else:
                        # equivalent to iteration == 0
                        # no ranked selection happens, rather top ranked individuals are selected
                        if debug:
                            print("Iteration: ", iteration)
                        de[next_budget].population = rival_population
                        de[next_budget].fitness = de[budget].fitness[rank]
                        de[next_budget].age = np.array([de[next_budget].max_age] * \
                                                        de[next_budget].pop_size)
                    budget = next_budget

                else:  # final SH iteration with max budget
                    pop_size = num_configs[-1]
                    idx = [indv is None for indv in self.global_pop]
                    if any(idx):  # None exists in global population
                        # Initialize global population with positions assigned randomly
                        idx = np.where(np.array(idx) == True)[0]
                        idx = np.random.choice(idx, pop_size, replace=False)
                    else:
                        self.global_pop = np.stack(self.global_pop)
                        self.global_fitness = np.stack(self.global_fitness)
                        # Find the weakest individuals in the global population to replace them
                        idx = np.sort(np.argsort(-self.global_fitness)[:pop_size])
                    for index, id in enumerate(idx):
                        # Updating global pop
                        self.global_pop[id] = de[full_budget].population[index]
                        self.global_fitness[id] = de[full_budget].fitness[index]
        if verbose:
            print("\nRun complete!")

        return (np.array(traj), np.array(runtime), np.array(history))


class DEHBV4_2(DEHBBase):
    '''Version 4.2 of DEHB

    At anytime, each set of population contains the best individuals from that budget
    The top individuals from the population evaluated on the previous budget serves as the
        parents for mutation in the next higher budget
    '''

    def __init__(self, randomize=None, max_age=np.inf, **kwargs):
        super().__init__(**kwargs)
        self.randomize = randomize
        self.max_age = max_age
        self.generations = None

    def get_next_iteration(self, iteration, type='original'):
        '''Computes the Successive Halving spacing

        Given the iteration index, computes the budget spacing to be used and
        the number of configurations to be used for the SH iterations.

        Parameters
        ----------
        iteration : int
            Iteration index
        clip : int, {1, 2, 3, ..., None}
            If not None, clips the minimum number of configurations to 'clip'

        Returns
        -------
        ns : array
        budgets : array
        '''
        # number of 'SH runs'
        s = self.max_SH_iter - 1 - (iteration % self.max_SH_iter)
        # budget spacing for this iteration
        budgets = self.budgets[(-s-1):]
        # number of configurations in that bracket
        if type == 'original':
            n0 = int(np.floor((self.max_SH_iter)/(s+1)) * self.eta**s)
        else:  # type = 'custom'
            n0 = int(np.floor((self.max_SH_iter)/(s+1)) * self.eta**(s-1))
        ns = [max(int(n0*(self.eta**(-i))), 1) for i in range(s+1)]
        if type == 'original':
            if self.min_clip is not None and self.max_clip is not None:
                ns = np.clip(ns, a_min=self.min_clip, a_max=self.max_clip)
            elif self.min_clip is not None:
                ns = np.clip(ns, a_min=self.min_clip, a_max=np.max(ns))

        return ns, budgets


    def run(self, iterations=1, verbose=False, debug=False):
        # Book-keeping variables
        traj = []
        runtime = []
        history = []

        # To retrieve the population and budget ranges
        num_configs, budgets = self.get_next_iteration(iteration=0)
        full_budget = budgets[-1]
        small_budget = budgets[0]

        # List of DE objects corresponding to the populations
        de = {}
        for i, b in enumerate(budgets):
            de[b] = DE(cs=self.cs, f=self.f, dimensions=self.dimensions, pop_size=num_configs[i],
                       mutation_factor=self.mutation_factor, crossover_prob=self.crossover_prob,
                       strategy=self.strategy, budget=b, max_age=self.max_age)

        # Performs DEHB iterations
        for iteration in range(iterations):

            # Retrieves SH budgets and number of configurations
            num_configs, budgets = self.get_next_iteration(iteration=iteration)
            num_gens, _ = self.get_next_iteration(iteration=iteration, type='custom')
            if verbose:
                print('Iteration #{:>3}\n{}'.format(iteration, '-' * 15))
                print(num_configs, budgets, self.inc_score)

            # Sets budget and population size for first SH iteration
            pop_size = num_configs[0]
            budget = budgets[0]
            gens = num_gens[0]

            # Number of SH iterations in this DEHB iteration
            num_SH_iters = len(budgets)

            # Index determining the population to begin DE with for current iteration number
            de_idx = iteration % len(de)

            # The first DEHB iteration - only time when a random population is initialized
            if iteration == 0:
                # creating new population for DEHB iteration to be used for the next SH steps
                de_traj, de_runtime, de_history = de[budget].init_eval_pop(budget)
                # maintaining global copy of random population created
                self.population = de[budget].population
                self.fitness = de[budget].fitness
                # update global incumbent with new population scores
                self.inc_score = de[budget].inc_score
                self.inc_config = de[budget].inc_config
                traj.extend(de_traj)
                runtime.extend(de_runtime)
                history.extend(de_history)

            elif budget == small_budget and self.randomize is not None and self.randomize > 0:
                # executes in the first step of every SH iteration other than first DEHB iteration
                # also conditional on whether a randomization fraction has been specified
                num_replace = np.ceil(self.randomize * pop_size).astype(int)

                # fetching the worst performing individuals
                idxs = np.sort(np.argsort(-de[budget].fitness)[:num_replace])
                if debug:
                    print("Replacing {}/{} -- {}".format(num_replace, pop_size, idxs))
                new_pop = self.init_population(pop_size=num_replace)
                de[budget].population[idxs] = new_pop
                de[budget].age[idxs] = de[budget].max_age
                de[budget].inc_score = self.inc_score
                de[budget].inc_config = self.inc_config

                # evaluating new individuals
                for i in idxs:
                    de[budget].fitness[i], cost = \
                        de[budget].f_objective(de[budget].population[i], budget)
                    if self.fitness[i] < self.inc_score:
                        self.inc_score = de[budget].fitness[i]
                        self.inc_config = de[budget].population[i]
                    traj.append(self.inc_score)
                    runtime.append(cost)
                    history.append((de[budget].population[i].tolist(),
                                    float(de[budget].fitness[i]), float(budget or 0)))

            elif pop_size > de[budget].pop_size:
                # compensating for extra individuals if SH pop size is larger
                filler = pop_size - de[budget].pop_size
                if debug:
                    print("Adding {} random individuals for budget {}".format(filler, budget))
                new_pop = self.init_population(pop_size=filler)
                de[budget].inc_score = self.inc_score
                de[budget].inc_config = self.inc_config
                de[budget].age = np.hstack((de[budget].age, [de[budget].max_age] * filler))
                for i in range(filler):
                    fitness, cost = de[budget].f_objective(new_pop[i], budget)
                    de[budget].population = np.vstack((de[budget].population, new_pop[i]))
                    de[budget].fitness = np.append(de[budget].fitness, fitness)
                    if fitness < self.inc_score:
                        self.inc_score = fitness
                        self.inc_config = new_pop[i]
                    traj.append(self.inc_score)
                    runtime.append(cost)
                    history.append((new_pop[i].tolist(), float(fitness), float(budget or 0)))

                de[budget].inc_score = self.inc_score
                de[budget].inc_config = self.inc_config
                de[budget].pop_size = pop_size
                if debug:
                    print("Pop size: {}; Len pop: {}".format(de[budget].pop_size,
                                                             len(de[budget].population)))

            elif pop_size < de[budget].pop_size:
                # compensating for extra individuals if SH pop size is smaller
                if debug:
                    print("Reducing population from {} to {} "
                          "for budget {}".format(de[budget].pop_size, pop_size, budget))
                # keeping only the top performing individuals/discarding the weak ones
                rank = np.sort(np.argsort(de[budget].fitness)[:pop_size])
                de[budget].population = de[budget].population[rank]
                de[budget].fitness = de[budget].fitness[rank]
                de[budget].age = de[budget].age[rank]
                de[budget].pop_size = pop_size

            # Represents the best individuals from the previous lower SH budget
            # which will serve as the parents for mutation
            alt_population = None

            # Successive Halving iterations carrying out DE
            for i_sh in range(num_SH_iters):

                # Warmstarting DE incumbent
                de[budget].inc_score = self.inc_score
                de[budget].inc_config = self.inc_config
                if debug:
                    print("Pop size: {}; DE budget: {}".format(de[budget].pop_size, budget))
                best = self.inc_config

                # Repeating DE over entire population 'generations' times
                for gen in range(gens):
                    de_traj, de_runtime, de_history = \
                        de[budget].evolve_generation(budget=budget, best=best,
                                                     alt_pop=alt_population)
                    traj.extend(de_traj)
                    runtime.extend(de_runtime)
                    history.extend(de_history)

                    # killing/replacing parents that have not changed/has aged
                    # conditional on max_age not being set to inf
                    if de[budget].max_age < np.inf:
                        if debug:
                            print("  Generation #{}: Ages -- {}".format(gen + 1, de[budget].age))
                        de_traj, de_runtime, de_history = de[budget].kill_aged_pop(budget, debug)
                        traj.extend(de_traj)
                        runtime.extend(de_runtime)
                        history.extend(de_history)

                # Updating global incumbent after each DE step
                self.inc_score = de[budget].inc_score
                self.inc_config = de[budget].inc_config

                # Retrieving budget, pop_size, population for the next SH iteration
                if i_sh < num_SH_iters - 1:  # when not final SH iteration
                    pop_size = num_configs[i_sh + 1]
                    next_budget = budgets[i_sh + 1]
                    gens = num_gens[i_sh + 1]

                    # selecting top ranking individuals from lower budget
                    # that will be the mutation parents for the next higher budget
                    rank = np.sort(np.argsort(de[budget].fitness)[:pop_size])
                    alt_population = de[budget].population[rank]

                    if de[next_budget].population is not None:
                        # updating DE incumbents to maintain global trajectory
                        de[next_budget].inc_score = self.inc_score
                        de[next_budget].inc_config = self.inc_config
                    else:
                        # equivalent to iteration == 0
                        # top ranked individuals are selected from the lower budget, assigned as
                        # the population for the next higher budget, and evaluated on it
                        if debug:
                            print("Iteration: ", iteration)
                        de[next_budget].population = alt_population
                        de[next_budget].fitness = [None] * pop_size
                        for index, indv in enumerate(de[next_budget].population):
                            fitness, cost = de[next_budget].f_objective(indv, next_budget)
                            de[next_budget].fitness[index] = fitness
                            if fitness < self.inc_score:
                                self.inc_score = fitness
                                self.inc_config = indv
                            traj.append(self.inc_score)
                            runtime.append(cost)
                            history.append((indv.tolist(), float(fitness), float(budget or 0)))
                        de[next_budget].inc_config = self.inc_config
                        de[next_budget].inc_score = self.inc_score
                        de[next_budget].age = np.array([de[next_budget].max_age] * \
                                                       de[next_budget].pop_size)
                    budget = next_budget
        if verbose:
            print("\nRun complete!")

        return (np.array(traj), np.array(runtime), np.array(history))


class DEHBV5(DEHBBase):
    '''Version 5.0 of DEHB

    Similar to Version 4.0
    At anytime, each set of population contains the best individuals from that budget
    At each SH iteration, the score to measure quality of a DE population is computed
    Based on which, the number of generations passed is allocated.
    '''
    def __init__(self, randomize=None, max_age=np.inf, **kwargs):
        super().__init__(**kwargs)
        self.randomize = randomize
        self.max_age = max_age
        self.generations = None

    def get_next_iteration(self, iteration, type='original'):
        '''Computes the Successive Halving spacing

        Given the iteration index, computes the budget spacing to be used and
        the number of configurations to be used for the SH iterations.

        Parameters
        ----------
        iteration : int
            Iteration index
        clip : int, {1, 2, 3, ..., None}
            If not None, clips the minimum number of configurations to 'clip'

        Returns
        -------
        ns : array
        budgets : array
        '''
        # number of 'SH runs'
        s = self.max_SH_iter - 1 - (iteration % self.max_SH_iter)
        # budget spacing for this iteration
        budgets = self.budgets[(-s-1):]
        # number of configurations in that bracket
        if type == 'original':
            n0 = int(np.floor((self.max_SH_iter)/(s+1)) * self.eta**s)
        else:  # type = 'custom'
            n0 = int(np.floor((self.max_SH_iter)/(s+1)) * self.eta**(s-1))
        ns = [max(int(n0*(self.eta**(-i))), 1) for i in range(s+1)]
        if type == 'original':
            if self.min_clip is not None and self.max_clip is not None:
                ns = np.clip(ns, a_min=self.min_clip, a_max=self.max_clip)
            elif self.min_clip is not None:
                ns = np.clip(ns, a_min=self.min_clip, a_max=np.max(ns))

        return ns, budgets

    def convergence_score(self, budget):
        std_range = np.max(self.de[budget].fitness) - np.min(self.de[budget].fitness)
        if std_range == 0:
            return 0
        median_fitness = np.median(self.de[budget].fitness) / std_range
        min_fitness = np.min(self.de[budget].fitness) / std_range
        var = median_fitness - min_fitness
        return var

    def run(self, iterations=1, verbose=False, debug=False, debug2=False):
        # Book-keeping variables
        traj = []
        runtime = []
        history = []

        # To retrieve the population and budget ranges
        num_configs, budgets = self.get_next_iteration(iteration=0)
        full_budget = budgets[-1]
        small_budget = budgets[0]

        # Tracks the variance found in fitness on b in previous iteration for that b
        self.tracker = {}
        self.penalty = {}
        self.b_eta = {}
        for b in budgets:
            self.tracker[b] = 0
            self.penalty[b] = False
            self.b_eta[b] = self.eta

        # List of DE objects corresponding to the populations
        self.de = {}
        for i, b in enumerate(budgets):
            self.de[b] = DE(cs=self.cs, f=self.f, dimensions=self.dimensions,
                            pop_size=num_configs[i], mutation_factor=self.mutation_factor,
                            crossover_prob=self.crossover_prob, strategy=self.strategy,
                            budget=b, max_age=self.max_age)

        # Performs DEHB iterations
        for iteration in range(iterations):

            # Retrieves SH budgets and number of configurations
            num_configs, budgets = self.get_next_iteration(iteration=iteration)
            num_gens, _ = self.get_next_iteration(iteration=iteration, type='custom')
            if verbose:
                print('Iteration #{:>3}\n{}'.format(iteration, '-' * 15))
                print(num_configs, budgets, num_gens, self.inc_score)

            # Sets budget and population size for first SH iteration
            pop_size = num_configs[0]
            budget = budgets[0]
            gens = num_gens[0]

            # Number of SH iterations in this DEHB iteration
            num_SH_iters = len(budgets)

            # Index determining the population to begin DE with for current iteration number
            de_idx = iteration % len(self.de)

            # The first DEHB iteration - only time when a random population is initialized
            if iteration == 0:
                # creating new population for DEHB iteration to be used for the next SH steps
                de_traj, de_runtime, de_history = self.de[budget].init_eval_pop(budget)
                # maintaining global copy of random population created
                self.population = self.de[budget].population
                self.fitness = self.de[budget].fitness
                # update global incumbent with new population scores
                self.inc_score = self.de[budget].inc_score
                self.inc_config = self.de[budget].inc_config
                traj.extend(de_traj)
                runtime.extend(de_runtime)
                history.extend(de_history)

            elif budget == small_budget and self.randomize is not None and self.randomize > 0:
                # executes in the first step of every SH iteration other than first DEHB iteration
                # also conditional on whether a randomization fraction has been specified
                num_replace = np.ceil(self.randomize * pop_size).astype(int)

                # fetching the worst performing individuals
                idxs = np.sort(np.argsort(-self.de[budget].fitness)[:num_replace])
                if debug:
                    print("Replacing {}/{} -- {}".format(num_replace, pop_size, idxs))
                new_pop = self.init_population(pop_size=num_replace)
                self.de[budget].population[idxs] = new_pop
                self.de[budget].age[idxs] = self.de[budget].max_age
                self.de[budget].inc_score = self.inc_score
                self.de[budget].inc_config = self.inc_config

                # evaluating new individuals
                for i in idxs:
                    self.de[budget].fitness[i], cost = \
                        self.de[budget].f_objective(self.de[budget].population[i], budget)
                    if self.fitness[i] < self.inc_score:
                        self.inc_score = self.de[budget].fitness[i]
                        self.inc_config = self.de[budget].population[i]
                    traj.append(self.inc_score)
                    runtime.append(cost)
                    history.append((self.de[budget].population[i].tolist(),
                                    float(self.de[budget].fitness[i]), float(budget or 0)))

            elif pop_size > self.de[budget].pop_size:
                # compensating for extra individuals if SH pop size is larger
                filler = pop_size - self.de[budget].pop_size
                if debug:
                    print("Adding {} random individuals for budget {}".format(filler, budget))
                new_pop = self.init_population(pop_size=filler)
                self.de[budget].inc_score = self.inc_score
                self.de[budget].inc_config = self.inc_config
                self.de[budget].age = np.hstack((self.de[budget].age,
                                                 [self.de[budget].max_age] * filler))
                for i in range(filler):
                    fitness, cost = self.de[budget].f_objective(new_pop[i], budget)
                    self.de[budget].population = np.vstack((self.de[budget].population,
                                                            new_pop[i]))
                    self.de[budget].fitness = np.append(self.de[budget].fitness, fitness)
                    if fitness < self.inc_score:
                        self.inc_score = fitness
                        self.inc_config = new_pop[i]
                    traj.append(self.inc_score)
                    runtime.append(cost)
                    history.append((new_pop[i].tolist(), float(fitness), float(budget or 0)))

                self.de[budget].inc_score = self.inc_score
                self.de[budget].inc_config = self.inc_config
                self.de[budget].pop_size = pop_size
                if debug:
                    print("Pop size: {}; Len pop: {}".format(self.de[budget].pop_size,
                                                             len(self.de[budget].population)))

            elif pop_size < self.de[budget].pop_size:
                # compensating for extra individuals if SH pop size is smaller
                if debug:
                    print("Reducing population from {} to {} "
                          "for budget {}".format(self.de[budget].pop_size, pop_size, budget))
                # keeping only the top performing individuals/discarding the weak ones
                rank = np.sort(np.argsort(self.de[budget].fitness)[:pop_size])
                self.de[budget].population = self.de[budget].population[rank]
                self.de[budget].fitness = self.de[budget].fitness[rank]
                self.de[budget].age = self.de[budget].age[rank]
                self.de[budget].pop_size = pop_size

            # Successive Halving iterations carrying out DE
            for i_sh in range(num_SH_iters):

                # Warmstarting DE incumbent
                self.de[budget].inc_score = self.inc_score
                self.de[budget].inc_config = self.inc_config
                if debug:
                    print("Pop size: {}; DE budget: {}".format(self.de[budget].pop_size, budget))
                best = self.inc_config

                # Checking population quality to allocate DE budget evolutions
                if debug2:
                    print("Budget: ", budget," --- Pre-gen: ", gens, "; Post-gen: ", end='')
                if iteration > 0:
                    if self.penalty[budget]:
                        gens = int(max(1, np.floor(gens / self.b_eta[budget])))
                        # Consecutive penalty increases the factor by which gens is reduced
                        self.b_eta[budget] = self.b_eta[budget] * self.eta
                        self.penalty[budget] = False
                    else:
                        # If no penalty, then the next penalty, gens will be reduced eta times
                        self.b_eta[budget] = self.eta
                if debug2:
                    print(gens)

                # Repeating DE over entire population 'generations' times
                for gen in range(gens):
                    de_traj, de_runtime, de_history = \
                        self.de[budget].evolve_generation(budget=budget, best=best)
                    traj.extend(de_traj)
                    runtime.extend(de_runtime)
                    history.extend(de_history)

                    # killing/replacing parents that have not changed/has aged
                    # conditional on max_age not being set to inf
                    if self.de[budget].max_age < np.inf:
                        if debug:
                            print("  Generation #{}: Ages -- {}".format(gen + 1,
                                                                        self.de[budget].age))
                        de_traj, de_runtime, de_history = self.de[budget].kill_aged_pop(budget,
                                                                                        debug)
                        traj.extend(de_traj)
                        runtime.extend(de_runtime)
                        history.extend(de_history)

                # Updating global incumbent after each DE step
                self.inc_score = self.de[budget].inc_score
                self.inc_config = self.de[budget].inc_config

                # Score calculation only when not full budget
                if budget < self.max_budget:
                    var = self.convergence_score(budget)
                    # if score has improved, it hints at partial convergence for that DE[budget]
                    # incur penalty to restrict generations evolved
                    if var <= self.tracker[budget]:
                        self.penalty[budget] = True
                    self.tracker[budget] = var

                # Retrieving budget, pop_size, population for the next SH iteration
                if i_sh < num_SH_iters-1:  # when not final SH iteration
                    pop_size = num_configs[i_sh + 1]
                    next_budget = budgets[i_sh + 1]
                    gens = num_gens[i_sh + 1]
                    # selecting top ranking individuals from lower budget
                    ## to be evaluated on higher budget and be eligible for competition
                    rank = np.sort(np.argsort(self.de[budget].fitness)[:pop_size])
                    rival_population = self.de[budget].population[rank]

                    if self.de[next_budget].population is not None:
                        # warmstarting DE incumbents to maintain global trajectory
                        self.de[next_budget].inc_score = self.inc_score
                        self.de[next_budget].inc_config = self.inc_config

                        # ranking individuals to determine population for next SH step
                        de_traj, de_runtime, de_history = \
                            self.de[next_budget].ranked_selection(rival_population, pop_size,
                                                             budget, debug)
                        self.inc_score = self.de[next_budget].inc_score
                        self.inc_config = self.de[next_budget].inc_config
                        traj.extend(de_traj)
                        runtime.extend(de_runtime)
                        history.extend(de_history)
                    else:
                        # equivalent to iteration == 0
                        # no ranked selection happens, rather top ranked individuals are selected
                        if debug:
                            print("Iteration: ", iteration)
                        self.de[next_budget].population = rival_population
                        self.de[next_budget].fitness = self.de[budget].fitness[rank]
                        self.de[next_budget].age = np.array([self.de[next_budget].max_age] * \
                                                        self.de[next_budget].pop_size)
                    budget = next_budget

        if verbose:
            print("\nRun complete!")

        return (np.array(traj), np.array(runtime), np.array(history))


class DEHBV5_2(DEHBBase):
    '''Version 5.2 of DEHB

    At anytime, each set of population contains the best individuals from that budget
    The top individuals from the population evaluated on the previous budget serves as the
        parents for mutation in the next higher budget
    At each SH iteration, the score to measure quality of a DE population is computed
    Based on which, the number of generations passed is allocated.
    '''

    def __init__(self, randomize=None, max_age=np.inf, **kwargs):
        super().__init__(**kwargs)
        self.randomize = randomize
        self.max_age = max_age
        self.generations = None

    def get_next_iteration(self, iteration, type='original'):
        '''Computes the Successive Halving spacing

        Given the iteration index, computes the budget spacing to be used and
        the number of configurations to be used for the SH iterations.

        Parameters
        ----------
        iteration : int
            Iteration index
        clip : int, {1, 2, 3, ..., None}
            If not None, clips the minimum number of configurations to 'clip'

        Returns
        -------
        ns : array
        budgets : array
        '''
        # number of 'SH runs'
        s = self.max_SH_iter - 1 - (iteration % self.max_SH_iter)
        # budget spacing for this iteration
        budgets = self.budgets[(-s-1):]
        # number of configurations in that bracket
        if type == 'original':
            n0 = int(np.floor((self.max_SH_iter)/(s+1)) * self.eta**s)
        else:  # type = 'custom'
            n0 = int(np.floor((self.max_SH_iter)/(s+1)) * self.eta**(s-1))
        ns = [max(int(n0*(self.eta**(-i))), 1) for i in range(s+1)]
        if type == 'original':
            if self.min_clip is not None and self.max_clip is not None:
                ns = np.clip(ns, a_min=self.min_clip, a_max=self.max_clip)
            elif self.min_clip is not None:
                ns = np.clip(ns, a_min=self.min_clip, a_max=np.max(ns))

        return ns, budgets

    def convergence_score(self, budget, de):
        std_range = np.max(de[budget].fitness) - np.min(de[budget].fitness)
        if std_range == 0:
            return 0
        median_fitness = np.median(de[budget].fitness) / std_range
        min_fitness = np.min(de[budget].fitness) / std_range
        var = median_fitness - min_fitness
        return var

    def run(self, iterations=1, verbose=False, debug=False, debug2=False):
        # Book-keeping variables
        traj = []
        runtime = []
        history = []

        # To retrieve the population and budget ranges
        num_configs, budgets = self.get_next_iteration(iteration=0)
        full_budget = budgets[-1]
        small_budget = budgets[0]

        # Tracks the variance found in fitness on b in previous iteration for that b
        self.tracker = {}
        self.penalty = {}
        self.b_eta = {}
        for b in budgets:
            self.tracker[b] = 0
            self.penalty[b] = False
            self.b_eta[b] = self.eta

        # List of DE objects corresponding to the populations
        de = {}
        for i, b in enumerate(budgets):
            de[b] = DE(cs=self.cs, f=self.f, dimensions=self.dimensions, pop_size=num_configs[i],
                       mutation_factor=self.mutation_factor, crossover_prob=self.crossover_prob,
                       strategy=self.strategy, budget=b, max_age=self.max_age)

        # Performs DEHB iterations
        for iteration in range(iterations):

            # Retrieves SH budgets and number of configurations
            num_configs, budgets = self.get_next_iteration(iteration=iteration)
            num_gens, _ = self.get_next_iteration(iteration=iteration, type='custom')
            if verbose:
                print('Iteration #{:>3}\n{}'.format(iteration, '-' * 15))
                print(num_configs, budgets, self.inc_score)

            # Sets budget and population size for first SH iteration
            pop_size = num_configs[0]
            budget = budgets[0]
            gens = num_gens[0]

            # Number of SH iterations in this DEHB iteration
            num_SH_iters = len(budgets)

            # Index determining the population to begin DE with for current iteration number
            de_idx = iteration % len(de)

            # The first DEHB iteration - only time when a random population is initialized
            if iteration == 0:
                # creating new population for DEHB iteration to be used for the next SH steps
                de_traj, de_runtime, de_history = de[budget].init_eval_pop(budget)
                # maintaining global copy of random population created
                self.population = de[budget].population
                self.fitness = de[budget].fitness
                # update global incumbent with new population scores
                self.inc_score = de[budget].inc_score
                self.inc_config = de[budget].inc_config
                traj.extend(de_traj)
                runtime.extend(de_runtime)
                history.extend(de_history)

            elif budget == small_budget and self.randomize is not None and self.randomize > 0:
                # executes in the first step of every SH iteration other than first DEHB iteration
                # also conditional on whether a randomization fraction has been specified
                num_replace = np.ceil(self.randomize * pop_size).astype(int)

                # fetching the worst performing individuals
                idxs = np.sort(np.argsort(-de[budget].fitness)[:num_replace])
                if debug:
                    print("Replacing {}/{} -- {}".format(num_replace, pop_size, idxs))
                new_pop = self.init_population(pop_size=num_replace)
                de[budget].population[idxs] = new_pop
                de[budget].age[idxs] = de[budget].max_age
                de[budget].inc_score = self.inc_score
                de[budget].inc_config = self.inc_config

                # evaluating new individuals
                for i in idxs:
                    de[budget].fitness[i], cost = \
                        de[budget].f_objective(de[budget].population[i], budget)
                    if self.fitness[i] < self.inc_score:
                        self.inc_score = de[budget].fitness[i]
                        self.inc_config = de[budget].population[i]
                    traj.append(self.inc_score)
                    runtime.append(cost)
                    history.append((de[budget].population[i].tolist(),
                                    float(de[budget].fitness[i]), float(budget or 0)))

            elif pop_size > de[budget].pop_size:
                # compensating for extra individuals if SH pop size is larger
                filler = pop_size - de[budget].pop_size
                if debug:
                    print("Adding {} random individuals for budget {}".format(filler, budget))
                new_pop = self.init_population(pop_size=filler)
                de[budget].inc_score = self.inc_score
                de[budget].inc_config = self.inc_config
                de[budget].age = np.hstack((de[budget].age, [de[budget].max_age] * filler))
                for i in range(filler):
                    fitness, cost = de[budget].f_objective(new_pop[i], budget)
                    de[budget].population = np.vstack((de[budget].population, new_pop[i]))
                    de[budget].fitness = np.append(de[budget].fitness, fitness)
                    if fitness < self.inc_score:
                        self.inc_score = fitness
                        self.inc_config = new_pop[i]
                    traj.append(self.inc_score)
                    runtime.append(cost)
                    history.append((new_pop[i].tolist(), float(fitness), float(budget or 0)))

                de[budget].inc_score = self.inc_score
                de[budget].inc_config = self.inc_config
                de[budget].pop_size = pop_size
                if debug:
                    print("Pop size: {}; Len pop: {}".format(de[budget].pop_size,
                                                             len(de[budget].population)))

            elif pop_size < de[budget].pop_size:
                # compensating for extra individuals if SH pop size is smaller
                if debug:
                    print("Reducing population from {} to {} "
                          "for budget {}".format(de[budget].pop_size, pop_size, budget))
                # keeping only the top performing individuals/discarding the weak ones
                rank = np.sort(np.argsort(de[budget].fitness)[:pop_size])
                de[budget].population = de[budget].population[rank]
                de[budget].fitness = de[budget].fitness[rank]
                de[budget].age = de[budget].age[rank]
                de[budget].pop_size = pop_size

            # Represents the best individuals from the previous lower SH budget
            # which will serve as the parents for mutation
            alt_population = None

            # Successive Halving iterations carrying out DE
            for i_sh in range(num_SH_iters):

                # Warmstarting DE incumbent
                de[budget].inc_score = self.inc_score
                de[budget].inc_config = self.inc_config
                if debug:
                    print("Pop size: {}; DE budget: {}".format(de[budget].pop_size, budget))
                best = self.inc_config

                # Checking population quality to allocate DE budget evolutions
                if debug2:
                    print("Budget: ", budget," --- Pre-gen: ", gens, "; Post-gen: ", end='')
                if iteration > 0:
                    if self.penalty[budget]:
                        gens = int(max(1, np.floor(gens / self.b_eta[budget])))
                        # Consecutive penalty increases the factor by which gens is reduced
                        self.b_eta[budget] = self.b_eta[budget] * self.eta
                        self.penalty[budget] = False
                    else:
                        # If no penalty, then the next penalty, gens will be reduced eta times
                        self.b_eta[budget] = self.eta
                if debug2:
                    print(gens)

                # Repeating DE over entire population 'generations' times
                for gen in range(gens):
                    de_traj, de_runtime, de_history = \
                        de[budget].evolve_generation(budget=budget, best=best,
                                                     alt_pop=alt_population)
                    traj.extend(de_traj)
                    runtime.extend(de_runtime)
                    history.extend(de_history)

                    # killing/replacing parents that have not changed/has aged
                    # conditional on max_age not being set to inf
                    if de[budget].max_age < np.inf:
                        if debug:
                            print("  Generation #{}: Ages -- {}".format(gen + 1, de[budget].age))
                        de_traj, de_runtime, de_history = de[budget].kill_aged_pop(budget, debug)
                        traj.extend(de_traj)
                        runtime.extend(de_runtime)
                        history.extend(de_history)

                # Updating global incumbent after each DE step
                self.inc_score = de[budget].inc_score
                self.inc_config = de[budget].inc_config

                # Score calculation only when not full budget
                if budget < self.max_budget:
                    var = self.convergence_score(budget, de)
                    # if score has improved, it hints at partial convergence for that DE[budget]
                    # incur penalty to restrict generations evolved
                    if var <= self.tracker[budget]:
                        self.penalty[budget] = True
                    self.tracker[budget] = var

                # Retrieving budget, pop_size, population for the next SH iteration
                if i_sh < num_SH_iters - 1:  # when not final SH iteration
                    pop_size = num_configs[i_sh + 1]
                    next_budget = budgets[i_sh + 1]
                    gens = num_gens[i_sh + 1]

                    # selecting top ranking individuals from lower budget
                    # that will be the mutation parents for the next higher budget
                    rank = np.sort(np.argsort(de[budget].fitness)[:pop_size])
                    alt_population = de[budget].population[rank]

                    if de[next_budget].population is not None:
                        # updating DE incumbents to maintain global trajectory
                        de[next_budget].inc_score = self.inc_score
                        de[next_budget].inc_config = self.inc_config
                    else:
                        # equivalent to iteration == 0
                        # top ranked individuals are selected from the lower budget, assigned as
                        # the population for the next higher budget, and evaluated on it
                        if debug:
                            print("Iteration: ", iteration)
                        de[next_budget].population = alt_population
                        de[next_budget].fitness = [None] * pop_size
                        for index, indv in enumerate(de[next_budget].population):
                            fitness, cost = de[next_budget].f_objective(indv, next_budget)
                            de[next_budget].fitness[index] = fitness
                            if fitness < self.inc_score:
                                self.inc_score = fitness
                                self.inc_config = indv
                            traj.append(self.inc_score)
                            runtime.append(cost)
                            history.append((indv.tolist(), float(fitness), float(budget or 0)))
                        de[next_budget].inc_config = self.inc_config
                        de[next_budget].inc_score = self.inc_score
                        de[next_budget].age = np.array([de[next_budget].max_age] * \
                                                       de[next_budget].pop_size)
                    budget = next_budget
        if verbose:
            print("\nRun complete!")

        return (np.array(traj), np.array(runtime), np.array(history))


class DEHBV6_0(DEHBBase):
    '''DEHB-BOHB-Random
    DEHB version like BOHB with random sampling and no evolution but evaluation on higher budgets
        Only the first iteration of a SH bracket is evolved 'generations' times
    '''
    def __init__(self, **kwargs):
        super().__init__(**kwargs)
        self.max_age = np.inf
        self.min_clip = 0
        self.randomize = None

    def run(self, iterations=1, verbose=False, debug=False):
        # Book-keeping variables
        traj = []
        runtime = []
        history = []

        # Performs DEHB iterations
        for iteration in range(iterations):
            # Retrieves SH budgets and number of configurations
            num_configs, budgets = self.get_next_iteration(iteration=iteration)
            if verbose:
                print('Iteration #{:>3}\n{}'.format(iteration, '-' * 15))
                print(num_configs, budgets, self.inc_score)

            # Sets budget and population size for first SH iteration
            pop_size = num_configs[0]
            budget = budgets[0]

            # Number of SH iterations in this DEHB iteration
            num_SH_iters = len(budgets)

            # Initializing DE object that will be used across this DEHB iteration
            # The DE object is initialized with the current pop_size and budget
            de = DE(cs=self.cs, f=self.f, dimensions=self.dimensions, pop_size=pop_size,
                    mutation_factor=self.mutation_factor, crossover_prob=self.crossover_prob,
                    strategy=self.strategy, budget=budget, max_age=self.max_age)

            # Warmstarting DE incumbent to be the global incumbent
            de.inc_score = self.inc_score
            de.inc_config = self.inc_config

            # Creating new population for current DEHB iteration
            de.init_eval_pop(budget, eval=False)

            # Successive Halving iterations
            for i_sh in range(num_SH_iters):

                if i_sh == 0:  # first iteration in the SH bracket
                    # Repeating DE over entire population 'generations' times
                    for gen in range(self.generations):
                        de_traj, de_runtime, de_history = de.evolve_generation(budget=budget,
                                                                               best=de.inc_config)
                        traj.extend(de_traj)
                        runtime.extend(de_runtime)
                        history.extend(de_history)
<<<<<<< HEAD

                # Updating global incumbent after each DE evolution step
                self.inc_score = de.inc_score
                self.inc_config = de.inc_config

                # Retrieving budget, pop_size, population for the next SH iteration
                if i_sh < num_SH_iters - 1:  # when not final SH iteration
                    pop_size = num_configs[i_sh + 1]
                    budget = budgets[i_sh + 1]
                    # Selecting top individuals to fit pop_size of next SH iteration
                    self.rank = np.sort(np.argsort(de.fitness)[:pop_size])
                    de.population = de.population[self.rank]
                    de.fitness = de.fitness[self.rank]
                    de.age = de.age[self.rank]
                    de.pop_size = pop_size
                # else:  # final SH iteration with max budget
                #     pop_size = num_configs[-1]
                #     idx = [indv is None for indv in self.global_pop]
                #     if any(idx):  # None exists in global population
                #         # Initialize global population with positions assigned randomly
                #         idx = np.where(np.array(idx) == True)[0]
                #         idx = np.random.choice(idx, pop_size, replace=False)
                #     else:
                #         self.global_pop = np.stack(self.global_pop)
                #         self.global_fitness = np.stack(self.global_fitness)
                #         # Find the weakest individuals in the global population to replace them
                #         idx = np.sort(np.argsort(-self.global_fitness)[:pop_size])
                #     for index, id in enumerate(idx):
                #         # Updating global pop
                #         self.global_pop[id] = de.population[index]
                #         self.global_fitness[id] = de.fitness[index]

        if verbose:
            print("\nRun complete!")

        return (np.array(traj), np.array(runtime), np.array(history))


class DEHBBOHB_1(DEHBBase):
    '''Version 1.1 of DEHB as BOHB

    Each DEHB iteration is initialized with a new random population.
    In each of the DEHB iteration, Successive Halving (SH) takes place where
        the number of SH iterations, budget spacing, number of configurations,
        are determined dynamically based on the iteration number.
        The top performing individuals are carried forward to the next higher budget.
    If the next higher budget is allocated pop size of less than 3, the forwarded individuals
        are only evaluated. If pop size is greater than 3, they are evaluated and evolved for
        the specified generations.
    The population from the highest budget is collected in a global population.
    After the first such DEHB iteration, individuals for mutation are sampled from
        the global population.
    '''
    def __init__(self, max_age=np.inf, **kwargs):
        super().__init__(**kwargs)
        self.max_age = max_age
        self.min_clip = 0
        self.randomize = None

    def run(self, iterations=1, verbose=False, debug=False, debug2=False):
        # Book-keeping variables
        traj = []
        runtime = []
        history = []

        # Specifying details for the global full budget population
        global_pop_size = 0
        for i in range(self.max_SH_iter):
            num_configs, _ = self.get_next_iteration(iteration=i)
            global_pop_size += num_configs[-1]
        self.global_pop = np.array([None] * (global_pop_size))
        self.global_fitness = np.array([None] * (global_pop_size))

        # Performs DEHB iterations
        for iteration in range(iterations):
            # Retrieves SH budgets and number of configurations
            num_configs, budgets = self.get_next_iteration(iteration=iteration)
            if verbose:
                print('Iteration #{:>3}\n{}'.format(iteration, '-' * 15))
                print(num_configs, budgets, self.inc_score)

            # Sets budget and population size for first SH iteration
            pop_size = num_configs[0]
            budget = budgets[0]

            # Number of SH iterations in this DEHB iteration
            num_SH_iters = len(budgets)

            # Initializing DE object that will be used across this DEHB iteration
            # The DE object is initialized with the current pop_size and budget
            de = DE(cs=self.cs, f=self.f, dimensions=self.dimensions, pop_size=pop_size,
                    mutation_factor=self.mutation_factor, crossover_prob=self.crossover_prob,
                    strategy=self.strategy, budget=budget, max_age=self.max_age)

            # Warmstarting DE incumbent to be the global incumbent
            de.inc_score = self.inc_score
            de.inc_config = self.inc_config

            # Creating new population for current DEHB iteration
            de_traj, de_runtime, de_history = de.init_eval_pop(budget=budget)
            traj.extend(de_traj)
            runtime.extend(de_runtime)
            history.extend(de_history)

            # Incorporating global incumbent into the new DE population
            if np.array_equal(de.inc_config, self.inc_config):
                # if new population has no better individual, randomly
                # replace an individual with the incumbent so far
                idx = np.random.choice(np.arange(len(de.population)))
                de.population[idx] = self.inc_config
                de.fitness[idx] = self.inc_score
                de.age[idx] = de.max_age
            else:
                # if new population has a better individual, update
                # the global incumbent and fitness
                self.inc_score = de.inc_score
                self.inc_config = de.inc_config

            # Successive Halving iterations
            for i_sh in range(num_SH_iters):
                gens = self.generations

                if i_sh > 0:  # lower budget DE exists
                    if debug2:
                        print("Pre-eval: {} & {}".format(self.inc_score, de.inc_score))
=======
                else:
>>>>>>> 9b2dd272
                    de_traj, de_runtime, de_history = de.eval_pop(budget=budget)
                    traj.extend(de_traj)
                    runtime.extend(de_runtime)
                    history.extend(de_history)

                # Retrieving budget, pop_size, population for the next SH iteration
                if i_sh < num_SH_iters - 1:  # when not final SH iteration
                    pop_size = num_configs[i_sh + 1]
                    budget = budgets[i_sh + 1]
                    # Selecting top individuals to fit pop_size of next SH iteration
                    self.rank = np.sort(np.argsort(de.fitness)[:pop_size])
                    de.population = de.population[self.rank]
                    de.fitness = de.fitness[self.rank]
                    de.age = de.age[self.rank]
                    de.pop_size = pop_size
                    de.budget = budget

            # Updating global incumbent after each DEHB iteration
            self.inc_score = de.inc_score
            self.inc_config = de.inc_config

        if verbose:
            print("\nRun complete!")

        return (np.array(traj), np.array(runtime), np.array(history))


class DEHBV6_1(DEHBBase):
    '''DEHB-BOHB-Previous

    Maintains a separate population for each budget. Only the very first SH iteration of the very
        first DEHB iteration is randomly sampled. Top individuals are forwarded to the next higher
        budget and so on.
    For an iteration i for a budget b1, it chooses the population for b2 by performing a
        ranked selection for the population for b2 from iteration i-1 and the population forwarded
        from b1 in iteration i.
    For the case when the population size suggested by SH differs from the current population size
        contained by DE populations for each budget, some adjustments are made.
        If suggested pop size > current pop size
            Sample (suggested pop size - current pop size) individuals randomly and set their
            fitness to infinity, and continue.
        else if suggested pop size < current pop size
            Retain only the top 'suggested pop size' individuals based on their fitness values
    '''
    def __init__(self, **kwargs):
        super().__init__(**kwargs)
        self.max_age = np.inf
        self.min_clip = 0
        self.randomize = None

    def run(self, iterations=1, verbose=False, debug=False):
        # Book-keeping variables
        traj = []
        runtime = []
        history = []

        # To retrieve the population and budget ranges
        num_configs, budgets = self.get_next_iteration(iteration=0)
        full_budget = budgets[-1]
        small_budget = budgets[0]

        # List of DE objects corresponding to the budgets (fidelities)
        de = {}
        for i, b in enumerate(budgets):
            de[b] = DE(cs=self.cs, f=self.f, dimensions=self.dimensions, pop_size=num_configs[i],
                       mutation_factor=self.mutation_factor, crossover_prob=self.crossover_prob,
                       strategy=self.strategy, budget=b, max_age=self.max_age)

        # Performs DEHB iterations
        for iteration in range(iterations):

            # Retrieves SH budgets and number of configurations
            num_configs, budgets = self.get_next_iteration(iteration=iteration)
            if verbose:
                print('Iteration #{:>3}\n{}'.format(iteration, '-' * 15))
                print(num_configs, budgets, self.inc_score)

            # Sets budget and population size for first SH iteration
            pop_size = num_configs[0]
            budget = budgets[0]

            # Number of SH iterations in this DEHB iteration
            num_SH_iters = len(budgets)

            # The first DEHB iteration - only time when a random population is initialized
            if iteration == 0:
                # creating new population for DEHB iteration to be used for the next SH steps
                de[budget].init_eval_pop(budget, eval=False)
                # maintaining global copy of random population created
                self.population = de[budget].population
                self.fitness = de[budget].fitness
                # update global incumbent with new population scores
                self.inc_score = de[budget].inc_score
                self.inc_config = de[budget].inc_config

            elif pop_size > de[budget].pop_size:
                # compensating for extra individuals if SH pop size is larger
                filler = pop_size - de[budget].pop_size
                if debug:
                    print("Adding {} random individuals for budget {}".format(filler, budget))
                # randomly sample to fill the size and set fitness to infinity (no evaluation)
                new_pop = self.init_population(pop_size=filler)
                de[budget].inc_score = self.inc_score
                de[budget].inc_config = self.inc_config
                de[budget].population = np.vstack((de[budget].population, new_pop))
                de[budget].age = np.hstack((de[budget].age, [de[budget].max_age] * filler))
                de[budget].fitness = np.hstack((de[budget].fitness, [np.inf] * filler))

            elif pop_size < de[budget].pop_size:
                # compensating for extra individuals if SH pop size is smaller
                if debug:
                    print("Reducing population from {} to {} "
                          "for budget {}".format(de[budget].pop_size, pop_size, budget))
                # keeping only the top performing individuals/discarding the weak ones
                rank = np.sort(np.argsort(de[budget].fitness)[:pop_size])
                de[budget].population = de[budget].population[rank]
                de[budget].fitness = de[budget].fitness[rank]
                de[budget].age = de[budget].age[rank]

            # Adjusting pop size parameter
            de[budget].pop_size = pop_size

            # Successive Halving iterations carrying out DE
            for i_sh in range(num_SH_iters):

                # Warmstarting DE incumbent
                de[budget].inc_score = self.inc_score
                de[budget].inc_config = self.inc_config
                if debug:
                    print("Pop size: {}; DE budget: {}".format(de[budget].pop_size, budget))
                best = self.inc_config

                if i_sh == 0:  # first iteration in the SH bracket
                    # Repeating DE over entire population 'generations' times
                    for gen in range(self.generations):
                        de_traj, de_runtime, de_history = \
                            de[budget].evolve_generation(budget=budget, best=best)
                        traj.extend(de_traj)
                        runtime.extend(de_runtime)
                        history.extend(de_history)

                elif i_sh > 0 and iteration == 0:
                    de_traj, de_runtime, de_history = de[budget].eval_pop(budget=budget)
                    traj.extend(de_traj)
                    runtime.extend(de_runtime)
                    history.extend(de_history)

                # Updating global incumbent after each DE step for a budget
                self.inc_score = de[budget].inc_score
                self.inc_config = de[budget].inc_config

                # Retrieving budget, pop_size, population for the next SH iteration
                if i_sh < num_SH_iters-1:  # when not final SH iteration
                    pop_size = num_configs[i_sh + 1]
                    next_budget = budgets[i_sh + 1]
                    # selecting top ranking individuals from lower budget
                    ## to be evaluated on higher budget and be eligible for competition
                    rank = np.sort(np.argsort(de[budget].fitness)[:pop_size])
                    rival_population = de[budget].population[rank]

                    if iteration > 0:
                        # warmstarting DE incumbents to maintain global trajectory
                        de[next_budget].inc_score = self.inc_score
                        de[next_budget].inc_config = self.inc_config
                        de[next_budget].pop_size = pop_size

                        # ranking individuals to determine population for next SH step
                        de_traj, de_runtime, de_history = \
                            de[next_budget].ranked_selection(rival_population, pop_size,
                                                             next_budget, debug)
                        self.inc_score = de[next_budget].inc_score
                        self.inc_config = de[next_budget].inc_config
                        traj.extend(de_traj)
                        runtime.extend(de_runtime)
                        history.extend(de_history)
                    else:
                        # equivalent to iteration == 0
                        # no ranked selection happens, rather top ranked individuals are selected
                        if debug:
                            print("Iteration: ", iteration)
                        de[next_budget].population = rival_population
                        de[next_budget].fitness = de[budget].fitness[rank]
                        de[next_budget].age = np.array([de[next_budget].max_age] * \
                                                        de[next_budget].pop_size)
                        de[next_budget].pop_size = pop_size
                    budget = next_budget

        if verbose:
            print("\nRun complete!")

        return (np.array(traj), np.array(runtime), np.array(history))


class DEHBV6_1_2(DEHBBase):
    '''DEHB-BOHB-Previous

    Maintains a separate population for each budget. Only the very first SH iteration of the very
        first DEHB iteration is randomly sampled. Top individuals are forwarded to the next higher
        budget and so on.
    For an iteration i for a budget b1, it chooses the population for b2 by performing a
        ranked selection for the population for b2 from iteration i-1 and the population forwarded
        from b1 in iteration i.
    For the case when the population size suggested by SH differs from the current population size
        contained by DE populations for each budget, some adjustments are made.
        If suggested pop size > current pop size
            Sample (suggested pop size - current pop size) individuals randomly and set their
            fitness to infinity, and continue.
        else if suggested pop size < current pop size
            Retain only the top 'suggested pop size' individuals based on their fitness values
    '''
    def __init__(self, **kwargs):
        super().__init__(**kwargs)
        self.max_age = np.inf
        self.min_clip = 0
        self.randomize = None

    def run(self, iterations=1, verbose=False, debug=False):
        # Book-keeping variables
        traj = []
        runtime = []
        history = []

        # To retrieve the population and budget ranges
        num_configs, budgets = self.get_next_iteration(iteration=0)
        full_budget = budgets[-1]
        small_budget = budgets[0]

        # List of DE objects corresponding to the budgets (fidelities)
        de = {}
        for i, b in enumerate(budgets):
            de[b] = DE(cs=self.cs, f=self.f, dimensions=self.dimensions, pop_size=num_configs[i],
                       mutation_factor=self.mutation_factor, crossover_prob=self.crossover_prob,
                       strategy=self.strategy, budget=b, max_age=self.max_age)

        # Performs DEHB iterations
        for iteration in range(iterations):

            # Retrieves SH budgets and number of configurations
            num_configs, budgets = self.get_next_iteration(iteration=iteration)
            if verbose:
                print('Iteration #{:>3}\n{}'.format(iteration, '-' * 15))
                print(num_configs, budgets, self.inc_score)

            # Sets budget and population size for first SH iteration
            pop_size = num_configs[0]
            budget = budgets[0]

            # Number of SH iterations in this DEHB iteration
            num_SH_iters = len(budgets)

            # The first DEHB iteration - only time when a random population is initialized
            if iteration == 0:
                # creating new population for DEHB iteration to be used for the next SH steps
                de[budget].init_eval_pop(budget, eval=False)
                # maintaining global copy of random population created
                self.population = de[budget].population
                self.fitness = de[budget].fitness
                # update global incumbent with new population scores
                self.inc_score = de[budget].inc_score
                self.inc_config = de[budget].inc_config

            elif pop_size > de[budget].pop_size:
                # compensating for extra individuals if SH pop size is larger
                filler = pop_size - de[budget].pop_size
                if debug:
                    print("Adding {} random individuals for budget {}".format(filler, budget))
                # randomly sample to fill the size and set fitness to infinity (no evaluation)
                new_pop = self.init_population(pop_size=filler)
                de[budget].inc_score = self.inc_score
                de[budget].inc_config = self.inc_config
                de[budget].population = np.vstack((de[budget].population, new_pop))
                de[budget].age = np.hstack((de[budget].age, [de[budget].max_age] * filler))
                de[budget].fitness = np.hstack((de[budget].fitness, [np.inf] * filler))

            elif pop_size < de[budget].pop_size:
                # compensating for extra individuals if SH pop size is smaller
                if debug:
                    print("Reducing population from {} to {} "
                          "for budget {}".format(de[budget].pop_size, pop_size, budget))
                # shuffling to have the top individuals at the beginning of the population
                rank_include = np.sort(np.argsort(de[budget].fitness)[:pop_size])
                rank_ignore = np.sort(list(set(np.arange(len(de[budget].fitness))) -
                                           set(rank_include)))
                de[budget].population = np.vstack((de[budget].population[rank_include],
                                                   de[budget].population[rank_ignore]))
                de[budget].fitness = np.vstack((de[budget].fitness[rank_include],
                                                de[budget].fitness[rank_ignore]))
                de[budget].age = np.vstack((de[budget].age[rank_include],
                                                de[budget].age[rank_ignore]))

            # Adjusting pop size parameter
            de[budget].pop_size = pop_size

            # Successive Halving iterations carrying out DE
            for i_sh in range(num_SH_iters):

                # Warmstarting DE incumbent
                de[budget].inc_score = self.inc_score
                de[budget].inc_config = self.inc_config
                if debug:
                    print("Pop size: {}; DE budget: {}".format(de[budget].pop_size, budget))
                best = self.inc_config

                if i_sh == 0:  # first iteration in the SH bracket
                    # Repeating DE over entire population 'generations' times
                    for gen in range(self.generations):
                        de_traj, de_runtime, de_history = \
                            de[budget].evolve_generation(budget=budget, best=best)
                        traj.extend(de_traj)
                        runtime.extend(de_runtime)
                        history.extend(de_history)

                elif i_sh > 0 and iteration == 0:
                    de_traj, de_runtime, de_history = de[budget].eval_pop(budget=budget)
                    traj.extend(de_traj)
                    runtime.extend(de_runtime)
                    history.extend(de_history)

                # Updating global incumbent after each DE step for a budget
                self.inc_score = de[budget].inc_score
                self.inc_config = de[budget].inc_config

                # Retrieving budget, pop_size, population for the next SH iteration
                if i_sh < num_SH_iters-1:  # when not final SH iteration
                    pop_size = num_configs[i_sh + 1]
                    next_budget = budgets[i_sh + 1]
                    # selecting top ranking individuals from lower budget
                    ## to be evaluated on higher budget and be eligible for competition
                    rank = np.sort(np.argsort(de[budget].fitness)[:pop_size])
                    rival_population = de[budget].population[rank]

                    if iteration > 0:
                        # warmstarting DE incumbents to maintain global trajectory
                        de[next_budget].inc_score = self.inc_score
                        de[next_budget].inc_config = self.inc_config
                        de[next_budget].pop_size = pop_size

                        # ranking individuals to determine population for next SH step
                        de_traj, de_runtime, de_history = \
                            de[next_budget].ranked_selection(rival_population, pop_size,
                                                             next_budget, debug)
                        self.inc_score = de[next_budget].inc_score
                        self.inc_config = de[next_budget].inc_config
                        traj.extend(de_traj)
                        runtime.extend(de_runtime)
                        history.extend(de_history)
                    else:
                        # equivalent to iteration == 0
                        # no ranked selection happens, rather top ranked individuals are selected
                        if debug:
                            print("Iteration: ", iteration)
                        de[next_budget].population = rival_population
                        de[next_budget].fitness = de[budget].fitness[rank]
                        de[next_budget].age = np.array([de[next_budget].max_age] * \
                                                        de[next_budget].pop_size)
                        de[next_budget].pop_size = pop_size
                    budget = next_budget

        if verbose:
            print("\nRun complete!")

        return (np.array(traj), np.array(runtime), np.array(history))


class DEHBV6_2(DEHBBase):
    '''DEHB-BOHB-Previous

    Maintains a separate population for each budget. Only the very first SH iteration of the very
        first DEHB iteration is randomly sampled. Top individuals are forwarded to the next higher
        budget and so on.
    Uses the next budget population for mutation sampling.
    '''
    def __init__(self, **kwargs):
        super().__init__(**kwargs)
        self.max_age = np.inf
        self.min_clip = 0
        self.randomize = None

    def run(self, iterations=1, verbose=False, debug=False):
        # Book-keeping variables
        traj = []
        runtime = []
        history = []

        # To retrieve the population and budget ranges
        num_configs, budgets = self.get_next_iteration(iteration=0)
        full_budget = budgets[-1]
        small_budget = budgets[0]

        # List of DE objects corresponding to the budgets (fidelities)
        de = {}
        for i, b in enumerate(budgets):
            de[b] = DE(cs=self.cs, f=self.f, dimensions=self.dimensions, pop_size=num_configs[i],
                       mutation_factor=self.mutation_factor, crossover_prob=self.crossover_prob,
                       strategy=self.strategy, budget=b, max_age=self.max_age)

        # Performs DEHB iterations
        for iteration in range(iterations):

            # Retrieves SH budgets and number of configurations
            num_configs, budgets = self.get_next_iteration(iteration=iteration)
            if verbose:
                print('Iteration #{:>3}\n{}'.format(iteration, '-' * 15))
                print(num_configs, budgets, self.inc_score)

            # Sets budget and population size for first SH iteration
            pop_size = num_configs[0]
            budget = budgets[0]

            # Number of SH iterations in this DEHB iteration
            num_SH_iters = len(budgets)

            # The first DEHB iteration - only time when a random population is initialized
            if iteration == 0:
                # creating new population for DEHB iteration to be used for the next SH steps
                de[budget].init_eval_pop(budget, eval=False)
                # maintaining global copy of random population created
                self.population = de[budget].population
                self.fitness = de[budget].fitness
                # update global incumbent with new population scores
                self.inc_score = de[budget].inc_score
                self.inc_config = de[budget].inc_config

            elif pop_size > de[budget].pop_size:
                # compensating for extra individuals if SH pop size is larger
                filler = pop_size - de[budget].pop_size
                if debug:
                    print("Adding {} random individuals for budget {}".format(filler, budget))
                # randomly sample to fill the size and set fitness to infinity (no evaluation)
                new_pop = self.init_population(pop_size=filler)
                de[budget].inc_score = self.inc_score
                de[budget].inc_config = self.inc_config
                de[budget].population = np.vstack((de[budget].population, new_pop))
                de[budget].age = np.hstack((de[budget].age, [de[budget].max_age] * filler))
                de[budget].fitness = np.hstack((de[budget].fitness, [np.inf] * filler))

            elif pop_size < de[budget].pop_size:
                # compensating for extra individuals if SH pop size is smaller
                if debug:
                    print("Reducing population from {} to {} "
                          "for budget {}".format(de[budget].pop_size, pop_size, budget))
                # keeping only the top performing individuals/discarding the weak ones
                rank = np.sort(np.argsort(de[budget].fitness)[:pop_size])
                de[budget].population = de[budget].population[rank]
                de[budget].fitness = de[budget].fitness[rank]
                de[budget].age = de[budget].age[rank]

            # Adjusting pop size parameter
            de[budget].pop_size = pop_size

            # Successive Halving iterations carrying out DE
            for i_sh in range(num_SH_iters):

                # Warmstarting DE incumbent
                de[budget].inc_score = self.inc_score
                de[budget].inc_config = self.inc_config
                if debug:
                    print("Pop size: {}; DE budget: {}".format(de[budget].pop_size, budget))
                best = self.inc_config

                # Population for mutation sampling
                ## For the first iteration, the current population itself
                ## For subsequent iterations, the next higher population
                ## For the full budget, the current population itself
                next_budget = budgets[min(i_sh + 1, num_SH_iters - 1)]
                alt_population = de[next_budget].population

                if i_sh == 0:  # first iteration in the SH bracket
                    # Repeating DE over entire population 'generations' times
                    for gen in range(self.generations):
                        de_traj, de_runtime, de_history = \
                            de[budget].evolve_generation(budget=budget, best=best,
                                                         alt_pop=alt_population)
                        traj.extend(de_traj)
                        runtime.extend(de_runtime)
                        history.extend(de_history)

                elif i_sh > 0 and iteration == 0:
                    de_traj, de_runtime, de_history = de[budget].eval_pop(budget=budget)
                    traj.extend(de_traj)
                    runtime.extend(de_runtime)
                    history.extend(de_history)

                # Updating global incumbent after each DE step for a budget
                self.inc_score = de[budget].inc_score
                self.inc_config = de[budget].inc_config

                # Retrieving budget, pop_size, population for the next SH iteration
                if i_sh < num_SH_iters-1:  # when not final SH iteration
                    pop_size = num_configs[i_sh + 1]
                    next_budget = budgets[i_sh + 1]
                    # selecting top ranking individuals from lower budget
                    # to be evaluated on higher budget and be eligible for competition
                    rank = np.sort(np.argsort(de[budget].fitness)[:pop_size])
                    rival_population = de[budget].population[rank]
                    # alt_population = de[next_budget].population
                    # if alt_population is not None and len(alt_population) < 3:
                    #     alt_population = np.vstack((alt_population, rival_population))

                    if iteration > 0:
                        # warmstarting DE incumbents to maintain global trajectory
                        de[next_budget].inc_score = self.inc_score
                        de[next_budget].inc_config = self.inc_config
                        de[next_budget].pop_size = pop_size

                        # ranking individuals to determine population for next SH step
                        ## top individuals from budget are evaluated on next_budget
                        ## inside ranked_selection
                        de_traj, de_runtime, de_history = \
                            de[next_budget].ranked_selection(rival_population, pop_size,
                                                             next_budget, debug)
                        self.inc_score = de[next_budget].inc_score
                        self.inc_config = de[next_budget].inc_config
                        traj.extend(de_traj)
                        runtime.extend(de_runtime)
                        history.extend(de_history)
                    else:
                        # equivalent to iteration == 0
                        # no ranked selection happens, top ranked individuals are selected
                        if debug:
                            print("Iteration: ", iteration)
                        de[next_budget].population = rival_population
                        de[next_budget].fitness = de[budget].fitness[rank]
                        de[next_budget].age = np.array([de[next_budget].max_age] * \
                                                        de[next_budget].pop_size)
                        de[next_budget].pop_size = pop_size
                    budget = next_budget

        if verbose:
            print("\nRun complete!")

        return (np.array(traj), np.array(runtime), np.array(history))


class DEHBV6_2_2(DEHBBase):
    '''DEHB-BOHB-Previous

    Maintains a separate population for each budget. Only the very first SH iteration of the very
        first DEHB iteration is randomly sampled. Top individuals are forwarded to the next higher
        budget and so on.
    Uses the next budget population for mutation sampling.
    '''
    def __init__(self, **kwargs):
        super().__init__(**kwargs)
        self.max_age = np.inf
        self.min_clip = 0
        self.randomize = None

    def run(self, iterations=1, verbose=False, debug=False):
        # Book-keeping variables
        traj = []
        runtime = []
        history = []

        # To retrieve the population and budget ranges
        num_configs, budgets = self.get_next_iteration(iteration=0)
        full_budget = budgets[-1]
        small_budget = budgets[0]

        # List of DE objects corresponding to the budgets (fidelities)
        de = {}
        for i, b in enumerate(budgets):
            de[b] = DE(cs=self.cs, f=self.f, dimensions=self.dimensions, pop_size=num_configs[i],
                       mutation_factor=self.mutation_factor, crossover_prob=self.crossover_prob,
                       strategy=self.strategy, budget=b, max_age=self.max_age)

        # Performs DEHB iterations
        for iteration in range(iterations):

            # Retrieves SH budgets and number of configurations
            num_configs, budgets = self.get_next_iteration(iteration=iteration)
            if verbose:
                print('Iteration #{:>3}\n{}'.format(iteration, '-' * 15))
                print(num_configs, budgets, self.inc_score)

            # Sets budget and population size for first SH iteration
            pop_size = num_configs[0]
            budget = budgets[0]

            # Number of SH iterations in this DEHB iteration
            num_SH_iters = len(budgets)

            # The first DEHB iteration - only time when a random population is initialized
            if iteration == 0:
                # creating new population for DEHB iteration to be used for the next SH steps
                de[budget].init_eval_pop(budget, eval=False)
                # maintaining global copy of random population created
                self.population = de[budget].population
                self.fitness = de[budget].fitness
                # update global incumbent with new population scores
                self.inc_score = de[budget].inc_score
                self.inc_config = de[budget].inc_config

            elif pop_size > de[budget].pop_size:
                # compensating for extra individuals if SH pop size is larger
                filler = pop_size - de[budget].pop_size
                if debug:
                    print("Adding {} random individuals for budget {}".format(filler, budget))
                # randomly sample to fill the size and set fitness to infinity (no evaluation)
                new_pop = self.init_population(pop_size=filler)
                de[budget].inc_score = self.inc_score
                de[budget].inc_config = self.inc_config
                de[budget].population = np.vstack((de[budget].population, new_pop))
                de[budget].age = np.hstack((de[budget].age, [de[budget].max_age] * filler))
                de[budget].fitness = np.hstack((de[budget].fitness, [np.inf] * filler))

            elif pop_size < de[budget].pop_size:
                # compensating for extra individuals if SH pop size is smaller
                if debug:
                    print("Reducing population from {} to {} "
                          "for budget {}".format(de[budget].pop_size, pop_size, budget))
                # reordering to have the top individuals at the beginning of the population
                ## de[budget].pop_size controls the view over the entire list
                rank_include = np.sort(np.argsort(de[budget].fitness)[:pop_size])
                rank_ignore = np.sort(list(set(np.arange(len(de[budget].fitness))) -
                                           set(rank_include)))
                de[budget].population = np.vstack((de[budget].population[rank_include],
                                                   de[budget].population[rank_ignore]))
                de[budget].fitness = np.vstack((de[budget].fitness[rank_include],
                                                de[budget].fitness[rank_ignore]))
                de[budget].age = np.vstack((de[budget].age[rank_include],
                                                de[budget].age[rank_ignore]))

            # Adjusting pop size parameter
            de[budget].pop_size = pop_size

            # Successive Halving iterations carrying out DE
            for i_sh in range(num_SH_iters):

                # Warmstarting DE incumbent
                de[budget].inc_score = self.inc_score
                de[budget].inc_config = self.inc_config
                if debug:
                    print("Pop size: {}; DE budget: {}".format(de[budget].pop_size, budget))
                best = self.inc_config

                # Population for mutation sampling
                ## For the first iteration, the current population itself
                ## For subsequent iterations, the next higher population
                ## For the full budget, the current population itself
                next_budget = budgets[min(i_sh + 1, num_SH_iters - 1)]
                alt_population = de[next_budget].population

                if i_sh == 0:  # first iteration in the SH bracket
                    # Repeating DE over entire population 'generations' times
                    for gen in range(self.generations):
                        de_traj, de_runtime, de_history = \
                            de[budget].evolve_generation(budget=budget, best=best,
                                                         alt_pop=alt_population)
                        traj.extend(de_traj)
                        runtime.extend(de_runtime)
                        history.extend(de_history)

                elif i_sh > 0 and iteration == 0:
                    de_traj, de_runtime, de_history = de[budget].eval_pop(budget=budget)
                    traj.extend(de_traj)
                    runtime.extend(de_runtime)
                    history.extend(de_history)

                # Updating global incumbent after each DE step for a budget
                self.inc_score = de[budget].inc_score
                self.inc_config = de[budget].inc_config

                # Retrieving budget, pop_size, population for the next SH iteration
                if i_sh < num_SH_iters-1:  # when not final SH iteration
                    pop_size = num_configs[i_sh + 1]
                    next_budget = budgets[i_sh + 1]
                    # selecting top ranking individuals from lower budget
                    # to be evaluated on higher budget and be eligible for competition
                    rank = np.sort(np.argsort(de[budget].fitness)[:pop_size])
                    rival_population = de[budget].population[rank]

                    if iteration > 0:
                        # warmstarting DE incumbents to maintain global trajectory
                        de[next_budget].inc_score = self.inc_score
                        de[next_budget].inc_config = self.inc_config
                        de[next_budget].pop_size = pop_size

                        # ranking individuals to determine population for next SH step
                        de_traj, de_runtime, de_history = \
                            de[next_budget].ranked_selection(rival_population, pop_size,
                                                             next_budget, debug)
                        self.inc_score = de[next_budget].inc_score
                        self.inc_config = de[next_budget].inc_config
                        traj.extend(de_traj)
                        runtime.extend(de_runtime)
                        history.extend(de_history)
                    else:
                        # equivalent to iteration == 0
                        # no ranked selection happens, top ranked individuals are selected
                        if debug:
                            print("Iteration: ", iteration)
                        de[next_budget].population = rival_population
                        de[next_budget].fitness = de[budget].fitness[rank]
                        de[next_budget].age = np.array([de[next_budget].max_age] * \
                                                        de[next_budget].pop_size)
                        de[next_budget].pop_size = pop_size
                    budget = next_budget

        if verbose:
            print("\nRun complete!")

        return (np.array(traj), np.array(runtime), np.array(history))


class DEHBV6_3(DEHBBase):
    '''DEHB-BOHB-Previous

    Maintains a separate population for each budget. Only the very first SH iteration of the very
        first DEHB iteration is randomly sampled. Top individuals are forwarded to the next higher
        budget and so on.
    Uses the next budget population for mutation sampling.
    '''
    def __init__(self, **kwargs):
        super().__init__(**kwargs)
        self.max_age = np.inf
        self.min_clip = 0
        self.randomize = None
        self.generations = None

    def get_next_iteration(self, iteration, type='original'):
        '''Computes the Successive Halving spacing

        Given the iteration index, computes the budget spacing to be used and
        the number of configurations to be used for the SH iterations.

        Parameters
        ----------
        iteration : int
            Iteration index
        clip : int, {1, 2, 3, ..., None}
            If not None, clips the minimum number of configurations to 'clip'

        Returns
        -------
        ns : array
        budgets : array
        '''
        # number of 'SH runs'
        s = self.max_SH_iter - 1 - (iteration % self.max_SH_iter)
        # budget spacing for this iteration
        budgets = self.budgets[(-s-1):]
        # number of configurations in that bracket
        if type == 'original':
            n0 = int(np.floor((self.max_SH_iter)/(s+1)) * self.eta**s)
        else:  # type = 'custom'
            n0 = int(np.floor((self.max_SH_iter)/(s+1)) * self.eta**(s-1))
        ns = [max(int(n0*(self.eta**(-i))), 1) for i in range(s+1)]
        if type == 'original':
            if self.min_clip is not None and self.max_clip is not None:
                ns = np.clip(ns, a_min=self.min_clip, a_max=self.max_clip)
            elif self.min_clip is not None:
                ns = np.clip(ns, a_min=self.min_clip, a_max=np.max(ns))

        return ns, budgets

    def run(self, iterations=1, verbose=False, debug=False):
        # Book-keeping variables
        traj = []
        runtime = []
        history = []

        # To retrieve the population and budget ranges
        num_configs, budgets = self.get_next_iteration(iteration=0)
        full_budget = budgets[-1]
        small_budget = budgets[0]

        # List of DE objects corresponding to the budgets (fidelities)
        de = {}
        for i, b in enumerate(budgets):
            de[b] = DE(cs=self.cs, f=self.f, dimensions=self.dimensions, pop_size=num_configs[i],
                       mutation_factor=self.mutation_factor, crossover_prob=self.crossover_prob,
                       strategy=self.strategy, budget=b, max_age=self.max_age)

        # Performs DEHB iterations
        for iteration in range(iterations):

            # Retrieves SH budgets and number of configurations
            num_configs, budgets = self.get_next_iteration(iteration=iteration)
            num_gens, _ = self.get_next_iteration(iteration=iteration, type='custom')
            if verbose:
                print('Iteration #{:>3}\n{}'.format(iteration, '-' * 15))
                print(num_configs, budgets, self.inc_score)

            # Sets budget, population size, generations for first SH iteration
            pop_size = num_configs[0]
            budget = budgets[0]
            gens = num_gens[0]

            # Number of SH iterations in this DEHB iteration
            num_SH_iters = len(budgets)

            # The first DEHB iteration - only time when a random population is initialized
            if iteration == 0:
                # creating new population for DEHB iteration to be used for the next SH steps
                de[budget].init_eval_pop(budget, eval=False)
                # maintaining global copy of random population created
                self.population = de[budget].population
                self.fitness = de[budget].fitness
                # update global incumbent with new population scores
                self.inc_score = de[budget].inc_score
                self.inc_config = de[budget].inc_config

            elif pop_size > de[budget].pop_size:
                # compensating for extra individuals if SH pop size is larger
                filler = pop_size - de[budget].pop_size
                if debug:
                    print("Adding {} random individuals for budget {}".format(filler, budget))
                # randomly sample to fill the size and set fitness to infinity (no evaluation)
                new_pop = self.init_population(pop_size=filler)
                de[budget].inc_score = self.inc_score
                de[budget].inc_config = self.inc_config
                de[budget].population = np.vstack((de[budget].population, new_pop))
                de[budget].age = np.hstack((de[budget].age, [de[budget].max_age] * filler))
                de[budget].fitness = np.hstack((de[budget].fitness, [np.inf] * filler))

            elif pop_size < de[budget].pop_size:
                # compensating for extra individuals if SH pop size is smaller
                if debug:
                    print("Reducing population from {} to {} "
                          "for budget {}".format(de[budget].pop_size, pop_size, budget))
                # reordering to have the top individuals at the beginning of the population
                ## de[budget].pop_size controls the view over the entire list
                rank_include = np.sort(np.argsort(de[budget].fitness)[:pop_size])
                rank_ignore = np.sort(list(set(np.arange(len(de[budget].fitness))) -
                                           set(rank_include)))
                de[budget].population = np.vstack((de[budget].population[rank_include],
                                                   de[budget].population[rank_ignore]))
                de[budget].fitness = np.vstack((de[budget].fitness[rank_include],
                                                de[budget].fitness[rank_ignore]))
                de[budget].age = np.vstack((de[budget].age[rank_include],
                                                de[budget].age[rank_ignore]))

            # Adjusting pop size parameter
            de[budget].pop_size = pop_size

            # Successive Halving iterations carrying out DE
            for i_sh in range(num_SH_iters):

                # Warmstarting DE incumbent
                de[budget].inc_score = self.inc_score
                de[budget].inc_config = self.inc_config
                if debug:
                    print("Pop size: {}; DE budget: {}".format(de[budget].pop_size, budget))
                best = self.inc_config

                # Population for mutation sampling
                ## For the first iteration, the current population itself
                ## For subsequent iterations, the next higher population
                ## For the full budget, the current population itself
                next_budget = budgets[min(i_sh + 1, num_SH_iters - 1)]
                alt_population = de[next_budget].population

                if i_sh == 0:  # first iteration in the SH bracket
                    # Repeating DE over entire population 'generations' times
                    for gen in range(gens):
                        de_traj, de_runtime, de_history = \
                            de[budget].evolve_generation(budget=budget, best=best,
                                                         alt_pop=alt_population)
                        traj.extend(de_traj)
                        runtime.extend(de_runtime)
                        history.extend(de_history)

                elif i_sh > 0 and iteration == 0:
                    de_traj, de_runtime, de_history = de[budget].eval_pop(budget=budget)
                    traj.extend(de_traj)
                    runtime.extend(de_runtime)
                    history.extend(de_history)

                # Updating global incumbent after each DE step for a budget
                self.inc_score = de[budget].inc_score
                self.inc_config = de[budget].inc_config

                # Retrieving budget, pop_size, population for the next SH iteration
                if i_sh < num_SH_iters-1:  # when not final SH iteration
                    pop_size = num_configs[i_sh + 1]
                    next_budget = budgets[i_sh + 1]
                    # selecting top ranking individuals from lower budget
                    # to be evaluated on higher budget and be eligible for competition
                    rank = np.sort(np.argsort(de[budget].fitness)[:pop_size])
                    rival_population = de[budget].population[rank]

                    if iteration > 0:
                        # warmstarting DE incumbents to maintain global trajectory
                        de[next_budget].inc_score = self.inc_score
                        de[next_budget].inc_config = self.inc_config
                        de[next_budget].pop_size = pop_size

                        # ranking individuals to determine population for next SH step
                        de_traj, de_runtime, de_history = \
                            de[next_budget].ranked_selection(rival_population, pop_size,
                                                             next_budget, debug)
                        self.inc_score = de[next_budget].inc_score
                        self.inc_config = de[next_budget].inc_config
                        traj.extend(de_traj)
                        runtime.extend(de_runtime)
                        history.extend(de_history)
                    else:
                        # equivalent to iteration == 0
                        # no ranked selection happens, top ranked individuals are selected
                        if debug:
                            print("Iteration: ", iteration)
                        de[next_budget].population = rival_population
                        de[next_budget].fitness = de[budget].fitness[rank]
                        de[next_budget].age = np.array([de[next_budget].max_age] * \
                                                        de[next_budget].pop_size)
                        de[next_budget].pop_size = pop_size
                    budget = next_budget

        if verbose:
            print("\nRun complete!")

        return (np.array(traj), np.array(runtime), np.array(history))


class DEHBV6_3_2(DEHBBase):
    '''DEHB-BOHB-Previous

    Maintains a separate population for each budget. Only the very first SH iteration of the very
        first DEHB iteration is randomly sampled. Top individuals are forwarded to the next higher
        budget and so on.
    Uses the next budget population for mutation sampling.
    '''
    def __init__(self, **kwargs):
        super().__init__(**kwargs)
        self.max_age = np.inf
        self.min_clip = 0
        self.randomize = None
        self.generations = 1 if self.generations is None else self.generations

    def get_next_iteration(self, iteration, type='original'):
        '''Computes the Successive Halving spacing

        Given the iteration index, computes the budget spacing to be used and
        the number of configurations to be used for the SH iterations.

        Parameters
        ----------
        iteration : int
            Iteration index
        clip : int, {1, 2, 3, ..., None}
            If not None, clips the minimum number of configurations to 'clip'

        Returns
        -------
        ns : array
        budgets : array
        '''
        # number of 'SH runs'
        s = self.max_SH_iter - 1 - (iteration % self.max_SH_iter)
        # budget spacing for this iteration
        budgets = self.budgets[(-s-1):]
        # number of configurations in that bracket
        if type == 'original':
            n0 = int(np.floor((self.max_SH_iter)/(s+1)) * self.eta**s)
        else:  # type = 'custom'
            n0 = int(np.floor((self.max_SH_iter)/(s+1)) * self.eta**(s-1))
        ns = [max(int(n0*(self.eta**(-i))), 1) for i in range(s+1)]
        if type == 'original':
            if self.min_clip is not None and self.max_clip is not None:
                ns = np.clip(ns, a_min=self.min_clip, a_max=self.max_clip)
            elif self.min_clip is not None:
                ns = np.clip(ns, a_min=self.min_clip, a_max=np.max(ns))

        return ns, budgets

    def run(self, iterations=1, verbose=False, debug=False):
        # Book-keeping variables
        traj = []
        runtime = []
        history = []

        # To retrieve the population and budget ranges
        num_configs, budgets = self.get_next_iteration(iteration=0)
        full_budget = budgets[-1]
        small_budget = budgets[0]

        # List of DE objects corresponding to the budgets (fidelities)
        de = {}
        for i, b in enumerate(budgets):
            de[b] = DE(cs=self.cs, f=self.f, dimensions=self.dimensions, pop_size=num_configs[i],
                       mutation_factor=self.mutation_factor, crossover_prob=self.crossover_prob,
                       strategy=self.strategy, budget=b, max_age=self.max_age)

        # Performs DEHB iterations
        for iteration in range(iterations):

            # Retrieves SH budgets and number of configurations
            num_configs, budgets = self.get_next_iteration(iteration=iteration)
            num_gens, _ = self.get_next_iteration(iteration=iteration, type='custom')
            if verbose:
                print('Iteration #{:>3}\n{}'.format(iteration, '-' * 15))
                print(num_configs, budgets, self.inc_score)

            # Sets budget, population size, generations for first SH iteration
            pop_size = num_configs[0]
            budget = budgets[0]
            gens = num_gens[0]

            # Number of SH iterations in this DEHB iteration
            num_SH_iters = len(budgets)

            # The first DEHB iteration - only time when a random population is initialized
            if iteration == 0:
                # creating new population for DEHB iteration to be used for the next SH steps
                de[budget].init_eval_pop(budget, eval=False)
                # maintaining global copy of random population created
                self.population = de[budget].population
                self.fitness = de[budget].fitness
                # update global incumbent with new population scores
                self.inc_score = de[budget].inc_score
                self.inc_config = de[budget].inc_config

            elif pop_size > de[budget].pop_size:
                # compensating for extra individuals if SH pop size is larger
                filler = pop_size - de[budget].pop_size
                if debug:
                    print("Adding {} random individuals for budget {}".format(filler, budget))
                # randomly sample to fill the size and set fitness to infinity (no evaluation)
                new_pop = self.init_population(pop_size=filler)
                de[budget].inc_score = self.inc_score
                de[budget].inc_config = self.inc_config
                de[budget].population = np.vstack((de[budget].population, new_pop))
                de[budget].age = np.hstack((de[budget].age, [de[budget].max_age] * filler))
                de[budget].fitness = np.hstack((de[budget].fitness, [np.inf] * filler))

            elif pop_size < de[budget].pop_size:
                # compensating for extra individuals if SH pop size is smaller
                if debug:
                    print("Reducing population from {} to {} "
                          "for budget {}".format(de[budget].pop_size, pop_size, budget))
                # reordering to have the top individuals at the beginning of the population
                ## de[budget].pop_size controls the view over the entire list
                rank_include = np.sort(np.argsort(de[budget].fitness)[:pop_size])
                rank_ignore = np.sort(list(set(np.arange(len(de[budget].fitness))) -
                                           set(rank_include)))
                de[budget].population = np.vstack((de[budget].population[rank_include],
                                                   de[budget].population[rank_ignore]))
                de[budget].fitness = np.vstack((de[budget].fitness[rank_include],
                                                de[budget].fitness[rank_ignore]))
                de[budget].age = np.vstack((de[budget].age[rank_include],
                                                de[budget].age[rank_ignore]))

            # Adjusting pop size parameter
            de[budget].pop_size = pop_size

            # Successive Halving iterations carrying out DE
            for i_sh in range(num_SH_iters):

                # Warmstarting DE incumbent
                de[budget].inc_score = self.inc_score
                de[budget].inc_config = self.inc_config
                if debug:
                    print("Pop size: {}; DE budget: {}".format(de[budget].pop_size, budget))
                best = self.inc_config

                # Population for mutation sampling
                ## For the first iteration, the current population itself
                ## For subsequent iterations, the next higher population
                ## For the full budget, the current population itself
                next_budget = budgets[min(i_sh + 1, num_SH_iters - 1)]
                alt_population = de[next_budget].population

                if i_sh == 0:  # first iteration in the SH bracket
                    # Repeating DE over entire population 'generations' times
                    gens = gens if iteration > 0 else self.generations
                    for gen in range(gens):
                        de_traj, de_runtime, de_history = \
                            de[budget].evolve_generation(budget=budget, best=best,
                                                         alt_pop=alt_population)
                        traj.extend(de_traj)
                        runtime.extend(de_runtime)
                        history.extend(de_history)

                elif i_sh > 0 and iteration == 0:
                    de_traj, de_runtime, de_history = de[budget].eval_pop(budget=budget)
                    traj.extend(de_traj)
                    runtime.extend(de_runtime)
                    history.extend(de_history)

                # Updating global incumbent after each DE step for a budget
                self.inc_score = de[budget].inc_score
                self.inc_config = de[budget].inc_config

                # Retrieving budget, pop_size, population for the next SH iteration
                if i_sh < num_SH_iters-1:  # when not final SH iteration
                    pop_size = num_configs[i_sh + 1]
                    next_budget = budgets[i_sh + 1]
                    # selecting top ranking individuals from lower budget
                    # to be evaluated on higher budget and be eligible for competition
                    rank = np.sort(np.argsort(de[budget].fitness)[:pop_size])
                    rival_population = de[budget].population[rank]

                    if iteration > 0:
                        # warmstarting DE incumbents to maintain global trajectory
                        de[next_budget].inc_score = self.inc_score
                        de[next_budget].inc_config = self.inc_config
                        de[next_budget].pop_size = pop_size

                        # ranking individuals to determine population for next SH step
                        de_traj, de_runtime, de_history = \
                            de[next_budget].ranked_selection(rival_population, pop_size,
                                                             next_budget, debug)
                        self.inc_score = de[next_budget].inc_score
                        self.inc_config = de[next_budget].inc_config
                        traj.extend(de_traj)
                        runtime.extend(de_runtime)
                        history.extend(de_history)
                    else:
                        # equivalent to iteration == 0
                        # no ranked selection happens, top ranked individuals are selected
                        if debug:
                            print("Iteration: ", iteration)
                        de[next_budget].population = rival_population
                        de[next_budget].fitness = de[budget].fitness[rank]
                        de[next_budget].age = np.array([de[next_budget].max_age] * \
                                                        de[next_budget].pop_size)
                        de[next_budget].pop_size = pop_size
                    budget = next_budget

        if verbose:
            print("\nRun complete!")

        return (np.array(traj), np.array(runtime), np.array(history))
<|MERGE_RESOLUTION|>--- conflicted
+++ resolved
@@ -6,7 +6,7 @@
 class DEHBBase():
     def __init__(self, cs=None, f=None, dimensions=None, mutation_factor=None,
                  crossover_prob=None, strategy=None, generations=None, min_budget=None,
-                 max_budget=None, eta=None, min_clip=4, max_clip=None, **kwargs):
+                 max_budget=None, eta=None, min_clip=3, max_clip=None, **kwargs):
         # Benchmark related variables
         self.cs = cs
         if dimensions is None and self.cs is not None:
@@ -1312,6 +1312,245 @@
                     pop_size = num_configs[i_sh + 1]
                     next_budget = budgets[i_sh + 1]
                     gens = num_gens[i_sh + 1]
+
+                    # selecting top ranking individuals from lower budget
+                    ## to be evaluated on higher budget and be eligible for competition
+                    rank = np.sort(np.argsort(de[budget].fitness)[:pop_size])
+                    rival_population = de[budget].population[rank]
+
+                    if de[next_budget].population is not None:
+                        # warmstarting DE incumbents to maintain global trajectory
+                        de[next_budget].inc_score = self.inc_score
+                        de[next_budget].inc_config = self.inc_config
+
+                        # ranking individuals to determine population for next SH step
+                        de_traj, de_runtime, de_history = \
+                            de[next_budget].ranked_selection(rival_population, pop_size,
+                                                             budget, debug)
+                        self.inc_score = de[next_budget].inc_score
+                        self.inc_config = de[next_budget].inc_config
+                        traj.extend(de_traj)
+                        runtime.extend(de_runtime)
+                        history.extend(de_history)
+                    else:
+                        # equivalent to iteration == 0
+                        # no ranked selection happens, rather top ranked individuals are selected
+                        if debug:
+                            print("Iteration: ", iteration)
+                        de[next_budget].population = rival_population
+                        de[next_budget].fitness = de[budget].fitness[rank]
+                        de[next_budget].age = np.array([de[next_budget].max_age] * \
+                                                        de[next_budget].pop_size)
+                    budget = next_budget
+        if verbose:
+            print("\nRun complete!")
+
+        return (np.array(traj), np.array(runtime), np.array(history))
+
+
+class DEHBV4(DEHBBase):
+    '''Version 4.0 of DEHB
+
+    At anytime, each set of population contains the best individuals from that budget
+    '''
+    def __init__(self, randomize=None, max_age=np.inf, **kwargs):
+        super().__init__(**kwargs)
+        self.randomize = randomize
+        self.max_age = max_age
+        self.generations = None
+
+    def get_next_iteration(self, iteration, type='original'):
+        '''Computes the Successive Halving spacing
+
+        Given the iteration index, computes the budget spacing to be used and
+        the number of configurations to be used for the SH iterations.
+
+        Parameters
+        ----------
+        iteration : int
+            Iteration index
+        clip : int, {1, 2, 3, ..., None}
+            If not None, clips the minimum number of configurations to 'clip'
+
+        Returns
+        -------
+        ns : array
+        budgets : array
+        '''
+        # number of 'SH runs'
+        s = self.max_SH_iter - 1 - (iteration % self.max_SH_iter)
+        # budget spacing for this iteration
+        budgets = self.budgets[(-s-1):]
+        # number of configurations in that bracket
+        if type == 'original':
+            n0 = int(np.floor((self.max_SH_iter)/(s+1)) * self.eta**s)
+        else:  # type = 'custom'
+            n0 = int(np.floor((self.max_SH_iter)/(s+1)) * self.eta**(s-1))
+        ns = [max(int(n0*(self.eta**(-i))), 1) for i in range(s+1)]
+        if type == 'original':
+            if self.min_clip is not None and self.max_clip is not None:
+                ns = np.clip(ns, a_min=self.min_clip, a_max=self.max_clip)
+            elif self.min_clip is not None:
+                ns = np.clip(ns, a_min=self.min_clip, a_max=np.max(ns))
+
+        return ns, budgets
+
+    def run(self, iterations=1, verbose=False, debug=False):
+        # Book-keeping variables
+        traj = []
+        runtime = []
+        history = []
+
+        # To retrieve the population and budget ranges
+        num_configs, budgets = self.get_next_iteration(iteration=0)
+        full_budget = budgets[-1]
+        small_budget = budgets[0]
+
+        # List of DE objects corresponding to the populations
+        de = {}
+        for i, b in enumerate(budgets):
+            de[b] = DE(cs=self.cs, f=self.f, dimensions=self.dimensions, pop_size=num_configs[i],
+                       mutation_factor=self.mutation_factor, crossover_prob=self.crossover_prob,
+                       strategy=self.strategy, budget=b, max_age=self.max_age)
+
+        # Performs DEHB iterations
+        for iteration in range(iterations):
+
+            # Retrieves SH budgets and number of configurations
+            num_configs, budgets = self.get_next_iteration(iteration=iteration)
+            num_gens, _ = self.get_next_iteration(iteration=iteration, type='custom')
+            if verbose:
+                print('Iteration #{:>3}\n{}'.format(iteration, '-' * 15))
+                print(num_configs, budgets, num_gens, self.inc_score)
+
+            # Sets budget and population size for first SH iteration
+            pop_size = num_configs[0]
+            budget = budgets[0]
+            gens = num_gens[0]
+
+            # Number of SH iterations in this DEHB iteration
+            num_SH_iters = len(budgets)
+
+            # Index determining the population to begin DE with for current iteration number
+            de_idx = iteration % len(de)
+
+            # The first DEHB iteration - only time when a random population is initialized
+            if iteration == 0:
+                # creating new population for DEHB iteration to be used for the next SH steps
+                de_traj, de_runtime, de_history = de[budget].init_eval_pop(budget)
+                # maintaining global copy of random population created
+                self.population = de[budget].population
+                self.fitness = de[budget].fitness
+                # update global incumbent with new population scores
+                self.inc_score = de[budget].inc_score
+                self.inc_config = de[budget].inc_config
+                traj.extend(de_traj)
+                runtime.extend(de_runtime)
+                history.extend(de_history)
+
+            elif budget == small_budget and self.randomize is not None and self.randomize > 0:
+                # executes in the first step of every SH iteration other than first DEHB iteration
+                # also conditional on whether a randomization fraction has been specified
+                num_replace = np.ceil(self.randomize * pop_size).astype(int)
+
+                # fetching the worst performing individuals
+                idxs = np.sort(np.argsort(-de[budget].fitness)[:num_replace])
+                if debug:
+                    print("Replacing {}/{} -- {}".format(num_replace, pop_size, idxs))
+                new_pop = self.init_population(pop_size=num_replace)
+                de[budget].population[idxs] = new_pop
+                de[budget].age[idxs] = de[budget].max_age
+                de[budget].inc_score = self.inc_score
+                de[budget].inc_config = self.inc_config
+
+                # evaluating new individuals
+                for i in idxs:
+                    de[budget].fitness[i], cost = \
+                        de[budget].f_objective(de[budget].population[i], budget)
+                    if self.fitness[i] < self.inc_score:
+                        self.inc_score = de[budget].fitness[i]
+                        self.inc_config = de[budget].population[i]
+                    traj.append(self.inc_score)
+                    runtime.append(cost)
+                    history.append((de[budget].population[i].tolist(),
+                                    float(de[budget].fitness[i]), float(budget or 0)))
+
+            elif pop_size > de[budget].pop_size:
+                # compensating for extra individuals if SH pop size is larger
+                filler = pop_size - de[budget].pop_size
+                if debug:
+                    print("Adding {} random individuals for budget {}".format(filler, budget))
+                new_pop = self.init_population(pop_size=filler)
+                de[budget].inc_score = self.inc_score
+                de[budget].inc_config = self.inc_config
+                de[budget].age = np.hstack((de[budget].age, [de[budget].max_age] * filler))
+                for i in range(filler):
+                    fitness, cost = de[budget].f_objective(new_pop[i], budget)
+                    de[budget].population = np.vstack((de[budget].population, new_pop[i]))
+                    de[budget].fitness = np.append(de[budget].fitness, fitness)
+                    if fitness < self.inc_score:
+                        self.inc_score = fitness
+                        self.inc_config = new_pop[i]
+                    traj.append(self.inc_score)
+                    runtime.append(cost)
+                    history.append((new_pop[i].tolist(), float(fitness), float(budget or 0)))
+
+                de[budget].inc_score = self.inc_score
+                de[budget].inc_config = self.inc_config
+                de[budget].pop_size = pop_size
+                if debug:
+                    print("Pop size: {}; Len pop: {}".format(de[budget].pop_size,
+                                                             len(de[budget].population)))
+
+            elif pop_size < de[budget].pop_size:
+                # compensating for extra individuals if SH pop size is smaller
+                if debug:
+                    print("Reducing population from {} to {} "
+                          "for budget {}".format(de[budget].pop_size, pop_size, budget))
+                # keeping only the top performing individuals/discarding the weak ones
+                rank = np.sort(np.argsort(de[budget].fitness)[:pop_size])
+                de[budget].population = de[budget].population[rank]
+                de[budget].fitness = de[budget].fitness[rank]
+                de[budget].age = de[budget].age[rank]
+                de[budget].pop_size = pop_size
+
+            # Successive Halving iterations carrying out DE
+            for i_sh in range(num_SH_iters):
+
+                # Warmstarting DE incumbent
+                de[budget].inc_score = self.inc_score
+                de[budget].inc_config = self.inc_config
+                if debug:
+                    print("Pop size: {}; DE budget: {}".format(de[budget].pop_size, budget))
+                best = self.inc_config
+
+                # Repeating DE over entire population 'generations' times
+                for gen in range(gens):
+                    de_traj, de_runtime, de_history = \
+                        de[budget].evolve_generation(budget=budget, best=best)
+                    traj.extend(de_traj)
+                    runtime.extend(de_runtime)
+                    history.extend(de_history)
+
+                    # killing/replacing parents that have not changed/has aged
+                    # conditional on max_age not being set to inf
+                    if de[budget].max_age < np.inf:
+                        if debug:
+                            print("  Generation #{}: Ages -- {}".format(gen + 1, de[budget].age))
+                        de_traj, de_runtime, de_history = de[budget].kill_aged_pop(budget, debug)
+                        traj.extend(de_traj)
+                        runtime.extend(de_runtime)
+                        history.extend(de_history)
+
+                # Updating global incumbent after each DE step
+                self.inc_score = de[budget].inc_score
+                self.inc_config = de[budget].inc_config
+
+                # Retrieving budget, pop_size, population for the next SH iteration
+                if i_sh < num_SH_iters-1:  # when not final SH iteration
+                    pop_size = num_configs[i_sh + 1]
+                    next_budget = budgets[i_sh + 1]
+                    gens = num_gens[i_sh + 1]
                     # selecting top ranking individuals from lower budget
                     ## to be evaluated on higher budget and be eligible for competition
                     rank = np.sort(np.argsort(de[budget].fitness)[:pop_size])
@@ -1867,7 +2106,6 @@
 
 class DEHBV5(DEHBBase):
     '''Version 5.0 of DEHB
-
     Similar to Version 4.0
     At anytime, each set of population contains the best individuals from that budget
     At each SH iteration, the score to measure quality of a DE population is computed
@@ -1881,17 +2119,14 @@
 
     def get_next_iteration(self, iteration, type='original'):
         '''Computes the Successive Halving spacing
-
         Given the iteration index, computes the budget spacing to be used and
         the number of configurations to be used for the SH iterations.
-
         Parameters
         ----------
         iteration : int
             Iteration index
         clip : int, {1, 2, 3, ..., None}
             If not None, clips the minimum number of configurations to 'clip'
-
         Returns
         -------
         ns : array
@@ -2156,7 +2391,6 @@
 
 class DEHBV5_2(DEHBBase):
     '''Version 5.2 of DEHB
-
     At anytime, each set of population contains the best individuals from that budget
     The top individuals from the population evaluated on the previous budget serves as the
         parents for mutation in the next higher budget
@@ -2172,17 +2406,14 @@
 
     def get_next_iteration(self, iteration, type='original'):
         '''Computes the Successive Halving spacing
-
         Given the iteration index, computes the budget spacing to be used and
         the number of configurations to be used for the SH iterations.
-
         Parameters
         ----------
         iteration : int
             Iteration index
         clip : int, {1, 2, 3, ..., None}
             If not None, clips the minimum number of configurations to 'clip'
-
         Returns
         -------
         ns : array
@@ -2503,135 +2734,7 @@
                         traj.extend(de_traj)
                         runtime.extend(de_runtime)
                         history.extend(de_history)
-<<<<<<< HEAD
-
-                # Updating global incumbent after each DE evolution step
-                self.inc_score = de.inc_score
-                self.inc_config = de.inc_config
-
-                # Retrieving budget, pop_size, population for the next SH iteration
-                if i_sh < num_SH_iters - 1:  # when not final SH iteration
-                    pop_size = num_configs[i_sh + 1]
-                    budget = budgets[i_sh + 1]
-                    # Selecting top individuals to fit pop_size of next SH iteration
-                    self.rank = np.sort(np.argsort(de.fitness)[:pop_size])
-                    de.population = de.population[self.rank]
-                    de.fitness = de.fitness[self.rank]
-                    de.age = de.age[self.rank]
-                    de.pop_size = pop_size
-                # else:  # final SH iteration with max budget
-                #     pop_size = num_configs[-1]
-                #     idx = [indv is None for indv in self.global_pop]
-                #     if any(idx):  # None exists in global population
-                #         # Initialize global population with positions assigned randomly
-                #         idx = np.where(np.array(idx) == True)[0]
-                #         idx = np.random.choice(idx, pop_size, replace=False)
-                #     else:
-                #         self.global_pop = np.stack(self.global_pop)
-                #         self.global_fitness = np.stack(self.global_fitness)
-                #         # Find the weakest individuals in the global population to replace them
-                #         idx = np.sort(np.argsort(-self.global_fitness)[:pop_size])
-                #     for index, id in enumerate(idx):
-                #         # Updating global pop
-                #         self.global_pop[id] = de.population[index]
-                #         self.global_fitness[id] = de.fitness[index]
-
-        if verbose:
-            print("\nRun complete!")
-
-        return (np.array(traj), np.array(runtime), np.array(history))
-
-
-class DEHBBOHB_1(DEHBBase):
-    '''Version 1.1 of DEHB as BOHB
-
-    Each DEHB iteration is initialized with a new random population.
-    In each of the DEHB iteration, Successive Halving (SH) takes place where
-        the number of SH iterations, budget spacing, number of configurations,
-        are determined dynamically based on the iteration number.
-        The top performing individuals are carried forward to the next higher budget.
-    If the next higher budget is allocated pop size of less than 3, the forwarded individuals
-        are only evaluated. If pop size is greater than 3, they are evaluated and evolved for
-        the specified generations.
-    The population from the highest budget is collected in a global population.
-    After the first such DEHB iteration, individuals for mutation are sampled from
-        the global population.
-    '''
-    def __init__(self, max_age=np.inf, **kwargs):
-        super().__init__(**kwargs)
-        self.max_age = max_age
-        self.min_clip = 0
-        self.randomize = None
-
-    def run(self, iterations=1, verbose=False, debug=False, debug2=False):
-        # Book-keeping variables
-        traj = []
-        runtime = []
-        history = []
-
-        # Specifying details for the global full budget population
-        global_pop_size = 0
-        for i in range(self.max_SH_iter):
-            num_configs, _ = self.get_next_iteration(iteration=i)
-            global_pop_size += num_configs[-1]
-        self.global_pop = np.array([None] * (global_pop_size))
-        self.global_fitness = np.array([None] * (global_pop_size))
-
-        # Performs DEHB iterations
-        for iteration in range(iterations):
-            # Retrieves SH budgets and number of configurations
-            num_configs, budgets = self.get_next_iteration(iteration=iteration)
-            if verbose:
-                print('Iteration #{:>3}\n{}'.format(iteration, '-' * 15))
-                print(num_configs, budgets, self.inc_score)
-
-            # Sets budget and population size for first SH iteration
-            pop_size = num_configs[0]
-            budget = budgets[0]
-
-            # Number of SH iterations in this DEHB iteration
-            num_SH_iters = len(budgets)
-
-            # Initializing DE object that will be used across this DEHB iteration
-            # The DE object is initialized with the current pop_size and budget
-            de = DE(cs=self.cs, f=self.f, dimensions=self.dimensions, pop_size=pop_size,
-                    mutation_factor=self.mutation_factor, crossover_prob=self.crossover_prob,
-                    strategy=self.strategy, budget=budget, max_age=self.max_age)
-
-            # Warmstarting DE incumbent to be the global incumbent
-            de.inc_score = self.inc_score
-            de.inc_config = self.inc_config
-
-            # Creating new population for current DEHB iteration
-            de_traj, de_runtime, de_history = de.init_eval_pop(budget=budget)
-            traj.extend(de_traj)
-            runtime.extend(de_runtime)
-            history.extend(de_history)
-
-            # Incorporating global incumbent into the new DE population
-            if np.array_equal(de.inc_config, self.inc_config):
-                # if new population has no better individual, randomly
-                # replace an individual with the incumbent so far
-                idx = np.random.choice(np.arange(len(de.population)))
-                de.population[idx] = self.inc_config
-                de.fitness[idx] = self.inc_score
-                de.age[idx] = de.max_age
-            else:
-                # if new population has a better individual, update
-                # the global incumbent and fitness
-                self.inc_score = de.inc_score
-                self.inc_config = de.inc_config
-
-            # Successive Halving iterations
-            for i_sh in range(num_SH_iters):
-                gens = self.generations
-
-                if i_sh > 0:  # lower budget DE exists
-                    if debug2:
-                        print("Pre-eval: {} & {}".format(self.inc_score, de.inc_score))
-=======
                 else:
->>>>>>> 9b2dd272
                     de_traj, de_runtime, de_history = de.eval_pop(budget=budget)
                     traj.extend(de_traj)
                     runtime.extend(de_runtime)
@@ -3755,4 +3858,4 @@
         if verbose:
             print("\nRun complete!")
 
-        return (np.array(traj), np.array(runtime), np.array(history))
+        return (np.array(traj), np.array(runtime), np.array(history))