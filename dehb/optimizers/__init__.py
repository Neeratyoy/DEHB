from .de import DE
from .dehb import DEHBV1, DEHBV1_1
from .dehb import DEHBV2
from .dehb import DEHBV3, DEHBV3_1, DEHBV3_2
from .dehb import DEHBV4, DEHBV4_1, DEHBV4_2
<<<<<<< HEAD
from .dehb import DEHBV5, DEHBV5_2
from .dehb import DEHBBOHB_0, DEHBBOHB_1, DEHBBOHB_2
from .dehb import DEHBV6_0, DEHBV6_1, DEHBV6_1_2, DEHBV6_2, DEHBV6_2_2
=======
from .dehb import DEHBV6_0, DEHBV6_1, DEHBV6_1_2, DEHBV6_2, DEHBV6_2_2, DEHBV6_3, DEHBV6_3_2
>>>>>>> 9b2dd272
<|MERGE_RESOLUTION|>--- conflicted
+++ resolved
@@ -3,10 +3,4 @@
 from .dehb import DEHBV2
 from .dehb import DEHBV3, DEHBV3_1, DEHBV3_2
 from .dehb import DEHBV4, DEHBV4_1, DEHBV4_2
-<<<<<<< HEAD
-from .dehb import DEHBV5, DEHBV5_2
-from .dehb import DEHBBOHB_0, DEHBBOHB_1, DEHBBOHB_2
 from .dehb import DEHBV6_0, DEHBV6_1, DEHBV6_1_2, DEHBV6_2, DEHBV6_2_2
-=======
-from .dehb import DEHBV6_0, DEHBV6_1, DEHBV6_1_2, DEHBV6_2, DEHBV6_2_2, DEHBV6_3, DEHBV6_3_2
->>>>>>> 9b2dd272
