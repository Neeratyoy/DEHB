'''Script to plot regret curves for multiple runs on the benchmarks
'''

import os
import json
import sys
import pickle
import argparse
import collections
import pandas as pd
import numpy as np
import matplotlib.pyplot as plt
#import seaborn
#seaborn.set_style("ticks")

from matplotlib import rcParams
rcParams["font.size"] = "30"
rcParams['text.usetex'] = True
rcParams['font.family'] = 'serif'
rcParams['figure.figsize'] = (16.0, 9.0)
rcParams['figure.frameon'] = True
rcParams['figure.edgecolor'] = 'k'
rcParams['grid.color'] = 'k'
rcParams['grid.linestyle'] = ':'
rcParams['grid.linewidth'] = 0.5
rcParams['axes.linewidth'] = 1
rcParams['axes.edgecolor'] = 'k'
rcParams['axes.grid.which'] = 'both'
rcParams['legend.frameon'] = 'True'
rcParams['legend.framealpha'] = 1

rcParams['ytick.major.size'] = 12
rcParams['ytick.major.width'] = 1.5
rcParams['ytick.minor.size'] = 6
rcParams['ytick.minor.width'] = 1
rcParams['xtick.major.size'] = 12
rcParams['xtick.major.width'] = 1.5
rcParams['xtick.minor.size'] = 6
rcParams['xtick.minor.width'] = 1

marker=['x', '^', 'D', 'o', 's', 'h', '*', 'v', '<', ">"]
linestyles = ['-', '--', '-.', ':']


def fill_trajectory(performance_list, time_list, replace_nan=np.NaN):
    frame_dict = collections.OrderedDict()
    counter = np.arange(0, len(performance_list))
    for p, t, c in zip(performance_list, time_list, counter):
        if len(p) != len(t):
            raise ValueError("(%d) Array length mismatch: %d != %d" %
                             (c, len(p), len(t)))
        frame_dict[str(c)] = pd.Series(data=p, index=t)

    # creates a dataframe where the rows are indexed based on time
    # fills with NA for missing values for the respective timesteps
    merged = pd.DataFrame(frame_dict)
    # ffill() acts like a fillna() wherein a forward fill happens
    # only remaining NAs for in the beginning until a value is recorded
    merged = merged.ffill()

    performance = merged.get_values()  # converts to a 2D numpy array
    time_ = merged.index.values        # retrieves the timestamps

    performance[np.isnan(performance)] = replace_nan

    if not np.isfinite(performance).all():
        raise ValueError("\nCould not merge lists, because \n"
                         "\t(a) one list is empty?\n"
                         "\t(b) the lists do not start with the same times and"
                         " replace_nan is not set?\n"
                         "\t(c) any other reason.")

    return performance, time_


parser = argparse.ArgumentParser()

parser.add_argument('--benchmark', default='101', type=str, nargs='?',
                    choices=['101', '1shot1', '201', 'paramnet', 'svm',
                             'countingones', 'rl', 'bnn', 'cc18', 'speed'],
                    help='select benchmark to plot')
parser.add_argument('--bench_type', default='protein', type=str, nargs='?',
                    help='select subset of benchmark to plot')
parser.add_argument('--path', default='./', type=str, nargs='?',
                    help='path to encodings or jsons for each algorithm')
parser.add_argument('--file', default='./', type=str, nargs='?',
                    help='path and filename to list of algorithms to plot')
parser.add_argument('--n_runs', default=10, type=int, nargs='?',
                    help='number of runs to plot data for')
parser.add_argument('--output_path', default="./", type=str, nargs='?',
                    help='specifies the path where the plot will be saved')
parser.add_argument('--type', default="wallclock", type=str, choices=["wallclock", "fevals"],
                    help='to plot for wallclock times or # function evaluations')
parser.add_argument('--name', default="comparison", type=str,
                    help='file name for the PNG plot to be saved')
parser.add_argument('--title', default="benchmark", type=str,
                    help='title name for the plot')
parser.add_argument('--limit', default=1e7, type=float, help='wallclock limit')
parser.add_argument('--regret', default='test', type=str, choices=['validation', 'test'],
                    help='type of regret')

args = parser.parse_args()
path = args.path
n_runs = args.n_runs
limit = args.limit
plot_type = args.type
plot_name = args.name
regret_type = args.regret
benchmark = args.benchmark
bench_type = args.bench_type

# Checking benchmark specifications
if benchmark == '101':
    from dehb.examples.nas101 import create_plot

elif benchmark == '1shot1' and bench_type not in ["1", "2", "3"]:
    print("Specify \'--bench_type\' from {1, 2, 3} for choosing the search space for 1shot1.")
    sys.exit()
elif benchmark == '1shot1' :
    ssp = bench_type
    from dehb.examples.nas1shot1 import create_plot

elif benchmark == 'countingones':
    from dehb.examples.countingones import create_plot

elif benchmark == 'paramnet':
    from dehb.examples.paramnet import create_plot

elif benchmark == 'svm':
    from dehb.examples.svm import create_plot

elif benchmark == '201' or benchmark == 'speed':
    from dehb.examples.nas201 import create_plot

elif benchmark == 'rl':
    from dehb.examples.cartpole import create_plot

elif benchmark == 'bnn':
    from dehb.examples.bnn import create_plot

elif benchmark == 'cc18':
    from dehb.examples.cc18 import create_plot

# Loading file for algo list
with open(args.file, 'r') as f:
    methods = eval(f.readlines()[0])


# plot limits
min_time = np.inf
max_time = 0
min_regret = 1
max_regret = 0

# plot setup
colors = ["C%d" % i for i in range(len(methods))]
plt.clf()

no_runs_found = False

if benchmark == '1shot1':
    plt, min_time, max_time, min_regret, max_regret = \
        create_plot(plt, methods, path, regret_type, fill_trajectory,
                    colors, linestyles, marker, n_runs, limit, ssp)
else:
    plt, min_time, max_time, min_regret, max_regret = \
        create_plot(plt, methods, path, regret_type, fill_trajectory,
                    colors, linestyles, marker, n_runs, limit)


<<<<<<< HEAD
# if benchmark != 'cc18':
plt.xscale("log")
if benchmark != 'svm' and benchmark != 'bnn':
=======
if benchmark != 'cc18':
    plt.xscale("log")
#if benchmark != 'svm' and benchmark != 'bnn':
if benchmark != 'bnn':
>>>>>>> b5b15980
     plt.yscale("log")
plt.tick_params(which='both', direction="in")
if benchmark == 'svm':
    plt.legend(loc='upper right', framealpha=1, prop={'size': 30, 'weight': 'bold'})
else:
    plt.legend(loc='lower left', framealpha=1, prop={'size': 30, 'weight': 'bold'})
plt.title(args.title)

if benchmark == 'rl':
    plt.xlabel("time $[s]$", fontsize=50)
elif benchmark == 'bnn':
    plt.xlabel("MCMC steps", fontsize=50)
elif benchmark == 'countingones':
    plt.xlabel("cumulative budget / $b_{max}$", fontsize=50)
elif benchmark == 'speed':
    plt.xlabel("Runtime sans function evalution")
elif plot_type == "wallclock":
    plt.xlabel("estimated wallclock time $[s]$", fontsize=50)
elif plot_type == "fevals":
    plt.xlabel("number of function evaluations", fontsize=50)

if benchmark == 'svm':
    plt.ylabel("{} error".format(regret_type), fontsize=50)
elif benchmark == 'rl':
    plt.ylabel("epochs until convergence", fontsize=50)
elif benchmark == 'bnn':
    plt.ylabel("negative log-likelihood", fontsize=50)
elif benchmark == 'countingones':
    plt.ylabel("normalized {} regret".format(regret_type), fontsize=50)
elif benchmark == 'countingones':
    plt.ylabel("number of function evaluations", fontsize=50)
else:
    plt.ylabel("{} regret".format(regret_type), fontsize=50)

if benchmark == 'rl':
    plt.xlim(1e2, 1e5)
elif benchmark == 'bnn':
    plt.xlim(1e3, min(max_time*10, limit))
elif benchmark == 'countingones':
    # plt.xlim(max(min_time/10, 1e-1), min(max_time*10, 1e7))
    plt.xlim(0.1, 1e4)
elif benchmark == 'cc18':
    # plt.xlim(0.01, max_time)
    plt.xlim(0.01, 10)
else:
    plt.xlim(max(min_time/10, 1e0), min(max_time*10, 1e7))

if benchmark == 'bnn':
    plt.ylim(3, 200)
elif benchmark == 'rl':
    plt.ylim(1e2, 1e4)
elif benchmark == 'cc18':
    plt.ylim(0.1, max_regret)
elif benchmark == 'svm':
    plt.ylim(min_regret, 0.5)
else:
    plt.ylim(min_regret, max_regret)

plt.grid(which='both', alpha=0.5, linewidth=0.5)
print(os.path.join(args.output_path, '{}.png'.format(plot_name)))
plt.savefig(os.path.join(args.output_path, '{}.png'.format(plot_name)),
            bbox_inches='tight', dpi=300)<|MERGE_RESOLUTION|>--- conflicted
+++ resolved
@@ -168,16 +168,9 @@
                     colors, linestyles, marker, n_runs, limit)
 
 
-<<<<<<< HEAD
-# if benchmark != 'cc18':
-plt.xscale("log")
-if benchmark != 'svm' and benchmark != 'bnn':
-=======
 if benchmark != 'cc18':
     plt.xscale("log")
-#if benchmark != 'svm' and benchmark != 'bnn':
-if benchmark != 'bnn':
->>>>>>> b5b15980
+if benchmark != 'svm' and benchmark != 'bnn':
      plt.yscale("log")
 plt.tick_params(which='both', direction="in")
 if benchmark == 'svm':
@@ -191,7 +184,7 @@
 elif benchmark == 'bnn':
     plt.xlabel("MCMC steps", fontsize=50)
 elif benchmark == 'countingones':
-    plt.xlabel("cumulative budget / $b_{max}$", fontsize=50)
+    plt.xlabel("cummulative budget / $b_{max}$", fontsize=50)
 elif benchmark == 'speed':
     plt.xlabel("Runtime sans function evalution")
 elif plot_type == "wallclock":
@@ -226,7 +219,7 @@
     plt.xlim(max(min_time/10, 1e0), min(max_time*10, 1e7))
 
 if benchmark == 'bnn':
-    plt.ylim(3, 200)
+    plt.ylim(3, 75)
 elif benchmark == 'rl':
     plt.ylim(1e2, 1e4)
 elif benchmark == 'cc18':
