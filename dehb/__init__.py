from .optimizers import DE
from .optimizers import DEHBV1, DEHBV1_1
from .optimizers import DEHBV2
from .optimizers import DEHBV3, DEHBV3_1, DEHBV3_2
from .optimizers import DEHBV4, DEHBV4_1, DEHBV4_2
<<<<<<< HEAD
from .optimizers import DEHBV5, DEHBV5_2
from .optimizers import DEHBBOHB_0, DEHBBOHB_1, DEHBBOHB_2
from .optimizers import DEHBV6_0, DEHBV6_1, DEHBV6_1_2, DEHBV6_2, DEHBV6_2_2
=======
from .optimizers import DEHBV6_0, DEHBV6_1, DEHBV6_1_2, DEHBV6_2, DEHBV6_2_2, DEHBV6_3, DEHBV6_3_2
>>>>>>> 9b2dd272
<|MERGE_RESOLUTION|>--- conflicted
+++ resolved
@@ -3,10 +3,4 @@
 from .optimizers import DEHBV2
 from .optimizers import DEHBV3, DEHBV3_1, DEHBV3_2
 from .optimizers import DEHBV4, DEHBV4_1, DEHBV4_2
-<<<<<<< HEAD
-from .optimizers import DEHBV5, DEHBV5_2
-from .optimizers import DEHBBOHB_0, DEHBBOHB_1, DEHBBOHB_2
-from .optimizers import DEHBV6_0, DEHBV6_1, DEHBV6_1_2, DEHBV6_2, DEHBV6_2_2
-=======
-from .optimizers import DEHBV6_0, DEHBV6_1, DEHBV6_1_2, DEHBV6_2, DEHBV6_2_2, DEHBV6_3, DEHBV6_3_2
->>>>>>> 9b2dd272
+from .optimizers import DEHBV6_0, DEHBV6_1, DEHBV6_1_2, DEHBV6_2, DEHBV6_2_2