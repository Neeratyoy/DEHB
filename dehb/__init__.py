--- conflicted
+++ resolved
@@ -3,8 +3,5 @@
 from .optimizers import DEHBV2
 from .optimizers import DEHBV3, DEHBV3_1, DEHBV3_2
 from .optimizers import DEHBV4, DEHBV4_1, DEHBV4_2
-<<<<<<< HEAD
 from .optimizers import DEHBV5, DEHBV5_2
-=======
-from .optimizers import DEHBBOHB_0, DEHBBOHB_1, DEHBBOHB_2
->>>>>>> cedc2dcd
+from .optimizers import DEHBBOHB_0, DEHBBOHB_1, DEHBBOHB_2